--- conflicted
+++ resolved
@@ -78,11 +78,7 @@
   wheel-build-pylibcugraph:
     needs: checks
     secrets: inherit
-<<<<<<< HEAD
-    uses: rapidsai/shared-action-workflows/.github/workflows/wheels-manylinux-build.yml@branch-23.10
-=======
-    uses: rapidsai/shared-action-workflows/.github/workflows/wheels-build.yaml@branch-23.08
->>>>>>> e68d1ddf
+    uses: rapidsai/shared-action-workflows/.github/workflows/wheels-build.yaml@branch-23.10
     with:
       build_type: pull-request
       script: ci/build_wheel_pylibcugraph.sh
@@ -92,22 +88,14 @@
   wheel-tests-pylibcugraph:
     needs: wheel-build-pylibcugraph
     secrets: inherit
-<<<<<<< HEAD
-    uses: rapidsai/shared-action-workflows/.github/workflows/wheels-manylinux-test.yml@branch-23.10
-=======
-    uses: rapidsai/shared-action-workflows/.github/workflows/wheels-test.yaml@branch-23.08
->>>>>>> e68d1ddf
+    uses: rapidsai/shared-action-workflows/.github/workflows/wheels-test.yaml@branch-23.10
     with:
       build_type: pull-request
       script: ci/test_wheel_pylibcugraph.sh
   wheel-build-cugraph:
     needs: wheel-tests-pylibcugraph
     secrets: inherit
-<<<<<<< HEAD
-    uses: rapidsai/shared-action-workflows/.github/workflows/wheels-manylinux-build.yml@branch-23.10
-=======
-    uses: rapidsai/shared-action-workflows/.github/workflows/wheels-build.yaml@branch-23.08
->>>>>>> e68d1ddf
+    uses: rapidsai/shared-action-workflows/.github/workflows/wheels-build.yaml@branch-23.10
     with:
       build_type: pull-request
       script: ci/build_wheel_cugraph.sh
@@ -117,20 +105,7 @@
   wheel-tests-cugraph:
     needs: wheel-build-cugraph
     secrets: inherit
-<<<<<<< HEAD
-    uses: rapidsai/shared-action-workflows/.github/workflows/wheels-manylinux-test.yml@branch-23.10
+    uses: rapidsai/shared-action-workflows/.github/workflows/wheels-test.yaml@branch-23.10
     with:
       build_type: pull-request
-      package-name: cugraph
-      # Always want to test against latest dask/distributed.
-      test-before-amd64: "cd ./datasets && bash ./get_test_data.sh && cd - && RAPIDS_PY_WHEEL_NAME=pylibcugraph_${{ '${PIP_CU_VERSION}' }} rapids-download-wheels-from-s3 ./local-pylibcugraph-dep && pip install --no-deps ./local-pylibcugraph-dep/*.whl && pip install git+https://github.com/dask/dask.git@main git+https://github.com/dask/distributed.git@main git+https://github.com/rapidsai/dask-cuda.git@branch-23.10"
-      # Skip dataset downloads on arm to save CI time -- arm only runs smoke tests.
-      test-before-arm64: "RAPIDS_PY_WHEEL_NAME=pylibcugraph_${{ '${PIP_CU_VERSION}' }} rapids-download-wheels-from-s3 ./local-pylibcugraph-dep && pip install --no-deps ./local-pylibcugraph-dep/*.whl && pip install git+https://github.com/dask/dask.git@main git+https://github.com/dask/distributed.git@main git+https://github.com/rapidsai/dask-cuda.git@branch-23.10"
-      test-unittest: "RAPIDS_DATASET_ROOT_DIR=/__w/cugraph/cugraph/datasets python -m pytest -m sg ./python/cugraph/cugraph/tests"
-      test-smoketest: "python ci/wheel_smoke_test_cugraph.py"
-=======
-    uses: rapidsai/shared-action-workflows/.github/workflows/wheels-test.yaml@branch-23.08
-    with:
-      build_type: pull-request
-      script: ci/test_wheel_cugraph.sh
->>>>>>> e68d1ddf
+      script: ci/test_wheel_cugraph.sh