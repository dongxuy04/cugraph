--- conflicted
+++ resolved
@@ -1,12 +1,8 @@
-<<<<<<< HEAD
 # cuGraph 22.02.00 (Date TBD)
 
 Please see https://github.com/rapidsai/cugraph/releases/tag/v22.02.00a for the latest changes to this development branch.
 
-# cuGraph 21.12.00 (Date TBD)
-=======
 # cuGraph 21.12.00 (9 Dec 2021)
->>>>>>> 50fb13be
 
 ## 🚨 Breaking Changes
 
