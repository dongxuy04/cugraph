# cuGraph 0.9.0 (Date TBD)

## New Features
- PR #361 Prototypes for cusort functions
- PR #357 Pagerank cpp API
- PR #366 Adds graph.degrees() function returning both in and out degree.
- PR #380 First implemention of cusort - SNMG key/value sorting
- PR #411 Integrate dask-cugraph in cugraph #411
- PR #418 Update cusort to handle SNMG key-only sorting

## Improvements
- PR #353 Change snmg python wrapper in accordance to cpp api
- PR #362 Restructured python/cython directories and files.
- PR #365 Updates for setting device and vertex ids for snmg pagerank
- PR #383 Exposed MG pagerank solver parameters 
<<<<<<< HEAD
- PR #439 More efficient computation of number of vertices from edge list
=======
- PR #399 Example Prototype of Strongly Connected Components using primitives
- PR #419 Version test
- PR #420 drop duplicates, remove print, compute/wait read_csv in pagerank.py
>>>>>>> 9a9f3df3

## Bug Fixes
- PR #368 Bump cudf dependency versions for cugraph conda packages
- PR #354 Fixed bug in building a debug version
- PR #360 Fixed bug in snmg coo2csr causing intermittent test failures.
- PR #364 Fixed bug building or installing cugraph when conda isn't installed
- PR #375 Added a function to initialize gdf columns in cugraph #375
- PR #378 cugraph was unable to import device_of_gpu_pointer
- PR #384 Fixed bug in snmg coo2csr causing error in dask-cugraph tests.
- PR #382 Disabled vertex id check to allow Azure deployment
- PR #410 Fixed overflow error in SNMG COO2CSR
- PR #395 run omp_ge_num_threads in a parallel context
- PR #412 Fixed formatting issues in cuGraph documentation.
- PR #413 Updated python build instructions.
- PR #414 Add weights to wjaccrd.py
- PR #436 Fix Skip Test Functionality
- PR #438 Fix versions of packages in build script and conda yml


# cuGraph 0.8.0 (27 June 2019)

## New Features
- PR #287 SNMG power iteration step1
- PR #297 SNMG degree calculation
- PR #300 Personalized Page Rank
- PR #302 SNMG CSR Pagerank (cuda/C++)
- PR #315 Weakly Connected Components adapted from cuML (cuda/C++)
- PR #323 Add test skipping function to build.sh
- PR #308 SNMG python wrapper for pagerank
- PR #321 Added graph initialization functions for NetworkX compatibility.
- PR #332 Added C++ support for strings in renumbering function
- PR #325 Implement SSSP with predecessors (cuda/C++)
- PR #331 Python bindings and test for Weakly Connected Components.
- PR #339 SNMG COO2CSR (cuda/C++)
- PR #341 SSSP with predecessors (python) and function for filtering unreachable nodes in the traversal
- PR #348 Updated README for release

## Improvements
- PR #291 nvGraph is updated to use RMM instead of directly invoking cnmem functions.
- PR #286 Reorganized cugraph source directory
- PR #306 Integrated nvgraph to libcugraph.so (libnvgraph_rapids.so will not be built anymore).
- PR #306 Updated python test files to run pytest with all four RMM configurations.
- PR #321 Added check routines for input graph data vertex IDs and offsets (cugraph currently supports only 32-bit integers).
- PR #333 Various general improvements at the library level 

## Bug Fixes
- PR #283 Automerge fix
- PR #291 Fixed a RMM memory allocation failure due to duplicate copies of cnmem.o
- PR #291 Fixed a cub CsrMV call error when RMM pool allocator is used.
- PR #306 Fixed cmake warnings due to library conflicts.
- PR #311 Fixed bug in SNMG degree causing failure for three gpus
- PR #309 Update conda build recipes
- PR #314 Added datasets to gitignore
- PR #322 Updates to accommodate new cudf include file locations
- PR #324 Fixed crash in WeakCC for larger graph and added adj matrix symmetry check
- PR #327 Implemented a temporary fix for the build failure due to gunrock updates.
- PR #345 Updated CMakeLists.txt to apply RUNPATH to transitive dependencies.
- PR #350 Configure Sphinx to render params correctly
- PR #359 Updates to remove libboost_system as a runtime dependency on libcugraph.so


# cuGraph 0.7.0 (10 May 2019)

## New Features
- PR #195 Added Graph.get_two_hop_neighbors() method
- PR #195 Updated Jaccard and Weighted Jaccard to accept lists of vertex pairs to compute for
- PR #202 Added methods to compute the overlap coefficient and weighted overlap coefficient
- PR #230 SNMG SPMV and helpers functions
- PR #210 Expose degree calculation kernel via python API
- PR #220 Added bindings for Nvgraph triangle counting
- PR #234 Added bindings for renumbering, modify renumbering to use RMM
- PR #246 Added bindings for subgraph extraction
- PR #250 Add local build script to mimic gpuCI
- PR #261 Add docs build script to cuGraph
- PR #301 Added build.sh script, updated CI scripts and documentation

## Improvements
- PR #157 Removed cudatoolkit dependency in setup.py
- PR #185 Update docs version
- PR #194 Open source nvgraph in cugraph repository #194
- PR #190 Added a copy option in graph creation
- PR #196 Fix typos in readme intro
- PR #207 mtx2csv script
- PR #203 Added small datasets directly in the repo
- PR #215 Simplified get_rapids_dataset_root_dir(), set a default value for the root dir
- PR #233 Added csv datasets and edited test to use cudf for reading graphs
- PR #247 Added some documentation for renumbering
- PR #252 cpp test upgrades for more convenient testing on large input
- PR #264 Add cudatoolkit conda dependency
- PR #267 Use latest release version in update-version CI script
- PR #270 Updated the README.md and CONTRIBUTING.md files
- PR #281 Updated README with algorithm list


## Bug Fixes
- PR #256 Add pip to the install, clean up conda instructions
- PR #253 Add rmm to conda configuration
- PR #226 Bump cudf dependencies to 0.7
- PR #169 Disable terminal output in sssp
- PR #191 Fix double upload bug
- PR #181 Fixed crash/rmm free error when edge values provided
- PR #193 Fixed segfault when egde values not provided
- PR #190 Fixed a memory reference counting error between cudf & cugraph
- PR #190 Fixed a language level warning (cython)
- PR #214 Removed throw exception from dtor in TC
- PR #211 Remove hardcoded dataset paths, replace with build var that can be overridden with an env var
- PR #206 Updated versions in conda envs
- PR #218 Update c_graph.pyx
- PR #224 Update erroneous comments in overlap_wrapper.pyx, woverlap_wrapper.pyx, test_louvain.py, and spectral_clustering.pyx
- PR #220 Fixed bugs in Nvgraph triangle counting
- PR #232 Fixed memory leaks in managing cudf columns.
- PR #236 Fixed issue with v0.7 nightly yml environment file.  Also updated the README to remove pip
- PR #239 Added a check to prevent a cugraph object to store two different graphs.
- PR #244 Fixed issue with nvgraph's subgraph extraction if the first vertex in the vertex list is not incident on an edge in the extracted graph
- PR #249 Fix oudated cuDF version in gpu/build.shi
- PR #262 Removed networkx conda dependency for both build and runtime
- PR #271 Removed nvgraph conda dependency
- PR #276 Removed libgdf_cffi import from bindings
- PR #288 Add boost as a conda dependency

# cuGraph 0.6.0 (22 Mar 2019)

## New Features

- PR #73 Weighted Jaccard bindings
- PR #41 RMAT graph bindings
- PR #43 Louvain binings
- PR #44 SSSP bindings
- PR #47 BSF bindings
- PR #53 New Repo structure
- PR #67 RMM Integration with rmm as as submodule
- PR #82 Spectral Clustering bindings
- PR #82 Clustering metrics binding
- PR #85 Helper functions on python Graph object
- PR #106 Add gpu/build.sh file for gpuCI

## Improvements

- PR #50 Reorganize directory structure to match cuDF
- PR #85 Deleted setup.py and setup.cfg which had been replaced
- PR #95 Code clean up
- PR #96 Relocated mmio.c and mmio.h (external files) to thirdparty/mmio
- PR #97 Updated python tests to speed them up
- PR #100 Added testing for returned vertex and edge identifiers
- PR #105 Updated python code to follow PEP8 (fixed flake8 complaints)
- PR #121 Cleaned up READEME file
- PR #130 Update conda build recipes
- PR #144 Documentation for top level functions

## Bug Fixes

- PR #48 ABI Fixes
- PR #72 Bug fix for segfault issue getting transpose from adjacency list
- PR #105 Bug fix for memory leaks and python test failures
- PR #110 Bug fix for segfault calling Louvain with only edge list
- PR #115 Fixes for changes in cudf 0.6, pick up RMM from cudf instead of thirdpary
- PR #116 Added netscience.mtx dataset to datasets.tar.gz
- PR #120 Bug fix for segfault calling spectral clustering with only edge list
- PR #123 Fixed weighted Jaccard to assume the input weights are given as a cudf.Series
- PR #152 Fix conda package version string
- PR #160 Added additional link directory to support building on CentOS-7
- PR #221 Moved two_hop_neighbors.cuh to src folder to prevent it being installed
- PR #223 Fixed compiler warning in cpp/src/cugraph.cu
- PR #284 Commented out unit test code that fails due to a cudf bug


# cuGraph 0.5.0 (28 Jan 2019)<|MERGE_RESOLUTION|>--- conflicted
+++ resolved
@@ -13,13 +13,10 @@
 - PR #362 Restructured python/cython directories and files.
 - PR #365 Updates for setting device and vertex ids for snmg pagerank
 - PR #383 Exposed MG pagerank solver parameters 
-<<<<<<< HEAD
-- PR #439 More efficient computation of number of vertices from edge list
-=======
 - PR #399 Example Prototype of Strongly Connected Components using primitives
 - PR #419 Version test
 - PR #420 drop duplicates, remove print, compute/wait read_csv in pagerank.py
->>>>>>> 9a9f3df3
+- PR #439 More efficient computation of number of vertices from edge list
 
 ## Bug Fixes
 - PR #368 Bump cudf dependency versions for cugraph conda packages
