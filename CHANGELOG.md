
# cuGraph 0.13.0 (Date TBD)

## New Features
<<<<<<< HEAD
- PR #736 cuHornet KTruss integration
=======
- PR #735 Integration gunrock's betweenness centrality
>>>>>>> 8499fabb

## Improvements
- PR #688 Cleanup datasets after testing on gpuCI
- PR #694 Replace the expensive cudaGetDeviceProperties call in triangle counting with cheaper cudaDeviceGetAttribute calls
- PR #701 Add option to filter datasets and tests when run from CI
- PR #715 Added new YML file for CUDA 10.2
- PR #719 Updated docs to remove CUDA 9.2 and add CUDA 10.2
- PR #720 Updated error messages
- PR #722 Refactor graph to remove gdf_column
- PR #723 Added notebook testing to gpuCI gpu build
- PR #738 Move tests directory up a level
- PR #739 Updated Notebooks
- PR #740 added utility to extract paths from SSSP/BFS results

## Bug Fixes
- PR #697 Updated versions in conda environments.
- PR #692 Add check after opening golden result files in C++ Katz Centrality tests.
- PR #702 Add libcypher include path to target_include_directories
- PR #716 Fixed bug due to disappearing get_column_data_ptr function in cudf
- PR #726 Fixed SSSP notebook issues in last cell
- PR #728 Temporary fix for dask attribute error issue
- PR #733 Fixed multi-column renumbering issues with indexes

# cuGraph 0.12.0 (04 Feb 2020)

## New Features
- PR #628 Add (Di)Graph constructor from Multi(Di)Graph
- PR #630 Added ECG clustering
- PR #636 Added Multi-column renumbering support

## Improvements
- PR #640 remove gdf_column in sssp
- PR #629 get rid of gdf_column in pagerank
- PR #641 Add codeowners
- PR #646 Skipping all tests in test_bfs_bsp.py since SG BFS is not formally supported
- PR #652 Remove gdf_column in BFS
- PR #660 enable auto renumbering
- PR #664 Added support for Louvain early termination.
- PR #667 Drop `cython` from run requirements in conda recipe
- PR #666 Incorporate multicolumn renumbering in python graph class for Multi(Di)Graph
- PR #685 Avoid deep copy in index reset

## Bug Fixes
- PR #634 renumber vertex ids passed in analytics
- PR #649 Change variable names in wjaccard and woverlap to avoid exception
- PR #651 fix cudf error in katz wrapper and test nstart
- PR #663 Replaced use of cudf._lib.gdf_dtype_from_value based on cudf refactoring
- PR #670 Use cudf pandas version
- PR #672 fix snmg pagerank based on cudf Buffer changes
- PR #681 fix column length mismatch cudf issue
- PR #684 Deprecated cudf calls
- PR #686 Balanced cut fix
- PR #689 Check graph input type, disable Multi(Di)Graph, add cugraph.from_cudf_edgelist


# cuGraph 0.11.0 (11 Dec 2019)

## New Features
- PR #588 Python graph class and related changes
- PR #630 Adds ECG clustering functionality

## Improvements
- PR #569 Added exceptions
- PR #554 Upgraded namespace so that cugraph can be used for the API.
- PR #564 Update cudf type aliases
- PR #562 Remove pyarrow dependency so we inherit the one cudf uses
- PR #576 Remove adj list conversion automation from c++
- PR #587 API upgrade
- PR #585 Remove BUILD_ABI references from CI scripts
- PR #591 Adding initial GPU metrics to benchmark utils
- PR #599 Pregel BFS
- PR #601 add test for type conversion, edit createGraph_nvgraph
- PR #614 Remove unused CUDA conda labels
- PR #616 Remove c_ prefix
- PR #618 Updated Docs
- PR #619 Transition guide

## Bug Fixes
- PR #570 Temporarily disabling 2 DB tests
- PR #573 Fix pagerank test and symmetrize for cudf 0.11
- PR #574 dev env update
- PR #580 Changed hardcoded test output file to a generated tempfile file name
- PR #595 Updates to use the new RMM Python reinitialize() API
- PR #625 use destination instead of target when adding edgelist

# cuGraph 0.10.0 (16 Oct 2019)


## New Features
- PR #469 Symmetrize a COO
- PR #477 Add cuHornet as a submodule
- PR #483 Katz Centrality
- PR #524 Integrated libcypher-parser conda package into project.
- PR #493 Added C++ findMatches operator for OpenCypher query.
- PR #527 Add testing with asymmetric graph (where appropriate)
- PR #520 KCore and CoreNumber
- PR #496 Gunrock submodule + SM prelimis.
- PR #575 Added updated benchmark files that use new func wrapper pattern and asvdb

## Improvements
- PR #466 Add file splitting test; Update to reduce dask overhead
- PR #468 Remove unnecessary print statement
- PR #464 Limit initial RMM pool allocator size to 128mb so pytest can run in parallel
- PR #474 Add csv file writing, lazy compute - snmg pagerank
- PR #481 Run bfs on unweighted graphs when calling sssp
- PR #491 Use YYMMDD tag in nightly build
- PR #487 Add woverlap test, add namespace in snmg COO2CSR
- PR #531 Use new rmm python package

## Bug Fixes
- PR #458 Fix potential race condition in SSSP
- PR #471 Remove nvidia driver installation from ci/cpu/build.sh
- PR #473 Re-sync cugraph with cudf (cudf renamed the bindings directory to _lib).
- PR #480 Fixed DASK CI build script
- PR #478 Remove requirements and setup for pi
- PR #495 Fixed cuhornet and cmake for Turing cards
- PR #489 Handle negative vertex ids in renumber
- PR #519 Removed deprecated cusparse calls
- PR #522 Added the conda dev env file for 10.1
- PR #525 Update build scripts and YYMMDD tagging for nightly builds
- PR #548 Added missing cores documentation
- PR #556 Fixed recursive remote options for submodules
- PR #559 Added RMM init check so RMM free APIs are not called if not initialized


# cuGraph 0.9.0 (21 Aug 2019)

## New Features
- PR #361 Prototypes for cusort functions
- PR #357 Pagerank cpp API
- PR #366 Adds graph.degrees() function returning both in and out degree.
- PR #380 First implemention of cusort - SNMG key/value sorting
- PR #416 OpenCypher: Added C++ implementation of db_object class and assorted other classes
- PR #411 Integrate dask-cugraph in cugraph
- PR #411 Integrate dask-cugraph in cugraph #411
- PR #418 Update cusort to handle SNMG key-only sorting
- PR #423 Add Strongly Connected Components (GEMM); Weakly CC updates;
- PR #437 Streamline CUDA_REL environment variable
- PR #449 Fix local build generated file ownerships
- PR #454 Initial version of updated script to run benchmarks


## Improvements
- PR #353 Change snmg python wrapper in accordance to cpp api
- PR #362 Restructured python/cython directories and files.
- PR #365 Updates for setting device and vertex ids for snmg pagerank
- PR #383 Exposed MG pagerank solver parameters
- PR #399 Example Prototype of Strongly Connected Components using primitives
- PR #419 Version test
- PR #420 drop duplicates, remove print, compute/wait read_csv in pagerank.py
- PR #439 More efficient computation of number of vertices from edge list
- PR #445 Update view_edge_list, view_adj_list, and view_transposed_adj_list to return edge weights.
- PR #450 Add a multi-GPU section in cuGraph documentation.

## Bug Fixes
- PR #368 Bump cudf dependency versions for cugraph conda packages
- PR #354 Fixed bug in building a debug version
- PR #360 Fixed bug in snmg coo2csr causing intermittent test failures.
- PR #364 Fixed bug building or installing cugraph when conda isn't installed
- PR #375 Added a function to initialize gdf columns in cugraph #375
- PR #378 cugraph was unable to import device_of_gpu_pointer
- PR #384 Fixed bug in snmg coo2csr causing error in dask-cugraph tests.
- PR #382 Disabled vertex id check to allow Azure deployment
- PR #410 Fixed overflow error in SNMG COO2CSR
- PR #395 run omp_ge_num_threads in a parallel context
- PR #412 Fixed formatting issues in cuGraph documentation.
- PR #413 Updated python build instructions.
- PR #414 Add weights to wjaccrd.py
- PR #436 Fix Skip Test Functionality
- PR #438 Fix versions of packages in build script and conda yml
- PR #441 Import cudf_cpp.pxd instead of duplicating cudf definitions.
- PR #441 Removed redundant definitions of python dictionaries and functions.
- PR #442 Updated versions in conda environments.
- PR #442 Added except + to cython bindings to C(++) functions.
- PR #443 Fix accuracy loss issue for snmg pagerank
- PR #444 Fix warnings in strongly connected components
- PR #446 Fix permission for source (-x) and script (+x) files.
- PR #448 Import filter_unreachable
- PR #453 Re-sync cugraph with cudf (dependencies, type conversion & scatter functions).
- PR #463 Remove numba dependency and use the one from cudf

# cuGraph 0.8.0 (27 June 2019)

## New Features
- PR #287 SNMG power iteration step1
- PR #297 SNMG degree calculation
- PR #300 Personalized Page Rank
- PR #302 SNMG CSR Pagerank (cuda/C++)
- PR #315 Weakly Connected Components adapted from cuML (cuda/C++)
- PR #323 Add test skipping function to build.sh
- PR #308 SNMG python wrapper for pagerank
- PR #321 Added graph initialization functions for NetworkX compatibility.
- PR #332 Added C++ support for strings in renumbering function
- PR #325 Implement SSSP with predecessors (cuda/C++)
- PR #331 Python bindings and test for Weakly Connected Components.
- PR #339 SNMG COO2CSR (cuda/C++)
- PR #341 SSSP with predecessors (python) and function for filtering unreachable nodes in the traversal
- PR #348 Updated README for release

## Improvements
- PR #291 nvGraph is updated to use RMM instead of directly invoking cnmem functions.
- PR #286 Reorganized cugraph source directory
- PR #306 Integrated nvgraph to libcugraph.so (libnvgraph_rapids.so will not be built anymore).
- PR #306 Updated python test files to run pytest with all four RMM configurations.
- PR #321 Added check routines for input graph data vertex IDs and offsets (cugraph currently supports only 32-bit integers).
- PR #333 Various general improvements at the library level

## Bug Fixes
- PR #283 Automerge fix
- PR #291 Fixed a RMM memory allocation failure due to duplicate copies of cnmem.o
- PR #291 Fixed a cub CsrMV call error when RMM pool allocator is used.
- PR #306 Fixed cmake warnings due to library conflicts.
- PR #311 Fixed bug in SNMG degree causing failure for three gpus
- PR #309 Update conda build recipes
- PR #314 Added datasets to gitignore
- PR #322 Updates to accommodate new cudf include file locations
- PR #324 Fixed crash in WeakCC for larger graph and added adj matrix symmetry check
- PR #327 Implemented a temporary fix for the build failure due to gunrock updates.
- PR #345 Updated CMakeLists.txt to apply RUNPATH to transitive dependencies.
- PR #350 Configure Sphinx to render params correctly
- PR #359 Updates to remove libboost_system as a runtime dependency on libcugraph.so


# cuGraph 0.7.0 (10 May 2019)

## New Features
- PR #195 Added Graph.get_two_hop_neighbors() method
- PR #195 Updated Jaccard and Weighted Jaccard to accept lists of vertex pairs to compute for
- PR #202 Added methods to compute the overlap coefficient and weighted overlap coefficient
- PR #230 SNMG SPMV and helpers functions
- PR #210 Expose degree calculation kernel via python API
- PR #220 Added bindings for Nvgraph triangle counting
- PR #234 Added bindings for renumbering, modify renumbering to use RMM
- PR #246 Added bindings for subgraph extraction
- PR #250 Add local build script to mimic gpuCI
- PR #261 Add docs build script to cuGraph
- PR #301 Added build.sh script, updated CI scripts and documentation

## Improvements
- PR #157 Removed cudatoolkit dependency in setup.py
- PR #185 Update docs version
- PR #194 Open source nvgraph in cugraph repository #194
- PR #190 Added a copy option in graph creation
- PR #196 Fix typos in readme intro
- PR #207 mtx2csv script
- PR #203 Added small datasets directly in the repo
- PR #215 Simplified get_rapids_dataset_root_dir(), set a default value for the root dir
- PR #233 Added csv datasets and edited test to use cudf for reading graphs
- PR #247 Added some documentation for renumbering
- PR #252 cpp test upgrades for more convenient testing on large input
- PR #264 Add cudatoolkit conda dependency
- PR #267 Use latest release version in update-version CI script
- PR #270 Updated the README.md and CONTRIBUTING.md files
- PR #281 Updated README with algorithm list


## Bug Fixes
- PR #256 Add pip to the install, clean up conda instructions
- PR #253 Add rmm to conda configuration
- PR #226 Bump cudf dependencies to 0.7
- PR #169 Disable terminal output in sssp
- PR #191 Fix double upload bug
- PR #181 Fixed crash/rmm free error when edge values provided
- PR #193 Fixed segfault when egde values not provided
- PR #190 Fixed a memory reference counting error between cudf & cugraph
- PR #190 Fixed a language level warning (cython)
- PR #214 Removed throw exception from dtor in TC
- PR #211 Remove hardcoded dataset paths, replace with build var that can be overridden with an env var
- PR #206 Updated versions in conda envs
- PR #218 Update c_graph.pyx
- PR #224 Update erroneous comments in overlap_wrapper.pyx, woverlap_wrapper.pyx, test_louvain.py, and spectral_clustering.pyx
- PR #220 Fixed bugs in Nvgraph triangle counting
- PR #232 Fixed memory leaks in managing cudf columns.
- PR #236 Fixed issue with v0.7 nightly yml environment file.  Also updated the README to remove pip
- PR #239 Added a check to prevent a cugraph object to store two different graphs.
- PR #244 Fixed issue with nvgraph's subgraph extraction if the first vertex in the vertex list is not incident on an edge in the extracted graph
- PR #249 Fix oudated cuDF version in gpu/build.shi
- PR #262 Removed networkx conda dependency for both build and runtime
- PR #271 Removed nvgraph conda dependency
- PR #276 Removed libgdf_cffi import from bindings
- PR #288 Add boost as a conda dependency

# cuGraph 0.6.0 (22 Mar 2019)

## New Features

- PR #73 Weighted Jaccard bindings
- PR #41 RMAT graph bindings
- PR #43 Louvain binings
- PR #44 SSSP bindings
- PR #47 BSF bindings
- PR #53 New Repo structure
- PR #67 RMM Integration with rmm as as submodule
- PR #82 Spectral Clustering bindings
- PR #82 Clustering metrics binding
- PR #85 Helper functions on python Graph object
- PR #106 Add gpu/build.sh file for gpuCI

## Improvements

- PR #50 Reorganize directory structure to match cuDF
- PR #85 Deleted setup.py and setup.cfg which had been replaced
- PR #95 Code clean up
- PR #96 Relocated mmio.c and mmio.h (external files) to thirdparty/mmio
- PR #97 Updated python tests to speed them up
- PR #100 Added testing for returned vertex and edge identifiers
- PR #105 Updated python code to follow PEP8 (fixed flake8 complaints)
- PR #121 Cleaned up READEME file
- PR #130 Update conda build recipes
- PR #144 Documentation for top level functions

## Bug Fixes

- PR #48 ABI Fixes
- PR #72 Bug fix for segfault issue getting transpose from adjacency list
- PR #105 Bug fix for memory leaks and python test failures
- PR #110 Bug fix for segfault calling Louvain with only edge list
- PR #115 Fixes for changes in cudf 0.6, pick up RMM from cudf instead of thirdpary
- PR #116 Added netscience.mtx dataset to datasets.tar.gz
- PR #120 Bug fix for segfault calling spectral clustering with only edge list
- PR #123 Fixed weighted Jaccard to assume the input weights are given as a cudf.Series
- PR #152 Fix conda package version string
- PR #160 Added additional link directory to support building on CentOS-7
- PR #221 Moved two_hop_neighbors.cuh to src folder to prevent it being installed
- PR #223 Fixed compiler warning in cpp/src/cugraph.cu
- PR #284 Commented out unit test code that fails due to a cudf bug


# cuGraph 0.5.0 (28 Jan 2019)<|MERGE_RESOLUTION|>--- conflicted
+++ resolved
@@ -2,11 +2,8 @@
 # cuGraph 0.13.0 (Date TBD)
 
 ## New Features
-<<<<<<< HEAD
 - PR #736 cuHornet KTruss integration
-=======
 - PR #735 Integration gunrock's betweenness centrality
->>>>>>> 8499fabb
 
 ## Improvements
 - PR #688 Cleanup datasets after testing on gpuCI
