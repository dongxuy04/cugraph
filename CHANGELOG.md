# cuGraph 0.11.0 (Date TBD)

## New Features

## Improvements
<<<<<<< HEAD
- PR #562 Remove pyarrow dependency so we inherit the one cudf uses
=======
- PR #564 Update cudf type aliases
>>>>>>> 7f60b95d

## Bug Fixes


# cuGraph 0.10.0 (Date TBD)

## New Features
- PR #469 Symmetrize a COO
- PR #477 Add cuHornet as a submodule
- PR #483 Katz Centrality
- PR #524 Integrated libcypher-parser conda package into project.
- PR #493 Added C++ findMatches operator for OpenCypher query.
- PR #527 Add testing with asymmetric graph (where appropriate)
- PR #520 KCore and CoreNumber
- PR #496 Gunrock submodule + SM prelimis.

## Improvements
- PR #466 Add file splitting test; Update to reduce dask overhead
- PR #468 Remove unnecessary print statement
- PR #464 Limit initial RMM pool allocator size to 128mb so pytest can run in parallel
- PR #474 Add csv file writing, lazy compute - snmg pagerank
- PR #481 Run bfs on unweighted graphs when calling sssp
- PR #491 Use YYMMDD tag in nightly build
- PR #487 Add woverlap test, add namespace in snmg COO2CSR
- PR #531 Use new rmm python package

## Bug Fixes
- PR #458 Fix potential race condition in SSSP
- PR #471 Remove nvidia driver installation from ci/cpu/build.sh
- PR #473 Re-sync cugraph with cudf (cudf renamed the bindings directory to _lib).
- PR #480 Fixed DASK CI build script
- PR #478 Remove requirements and setup for pi
- PR #495 Fixed cuhornet and cmake for Turing cards
- PR #489 Handle negative vertex ids in renumber
- PR #519 Removed deprecated cusparse calls
- PR #522 Added the conda dev env file for 10.1
- PR #525 Update build scripts and YYMMDD tagging for nightly builds
- PR #548 Added missing cores documentation
- PR #556 Fixed recursive remote options for submodules
- PR #559 Added RMM init check so RMM free APIs are not called if not initialized


# cuGraph 0.9.0 (21 Aug 2019)

## New Features
- PR #361 Prototypes for cusort functions
- PR #357 Pagerank cpp API
- PR #366 Adds graph.degrees() function returning both in and out degree.
- PR #380 First implemention of cusort - SNMG key/value sorting
- PR #416 OpenCypher: Added C++ implementation of db_object class and assorted other classes
- PR #411 Integrate dask-cugraph in cugraph
- PR #411 Integrate dask-cugraph in cugraph #411
- PR #418 Update cusort to handle SNMG key-only sorting
- PR #423 Add Strongly Connected Components (GEMM); Weakly CC updates;
- PR #437 Streamline CUDA_REL environment variable
- PR #449 Fix local build generated file ownerships
- PR #454 Initial version of updated script to run benchmarks


## Improvements
- PR #353 Change snmg python wrapper in accordance to cpp api
- PR #362 Restructured python/cython directories and files.
- PR #365 Updates for setting device and vertex ids for snmg pagerank
- PR #383 Exposed MG pagerank solver parameters
- PR #399 Example Prototype of Strongly Connected Components using primitives
- PR #419 Version test
- PR #420 drop duplicates, remove print, compute/wait read_csv in pagerank.py
- PR #439 More efficient computation of number of vertices from edge list
- PR #445 Update view_edge_list, view_adj_list, and view_transposed_adj_list to return edge weights.
- PR #450 Add a multi-GPU section in cuGraph documentation.

## Bug Fixes
- PR #368 Bump cudf dependency versions for cugraph conda packages
- PR #354 Fixed bug in building a debug version
- PR #360 Fixed bug in snmg coo2csr causing intermittent test failures.
- PR #364 Fixed bug building or installing cugraph when conda isn't installed
- PR #375 Added a function to initialize gdf columns in cugraph #375
- PR #378 cugraph was unable to import device_of_gpu_pointer
- PR #384 Fixed bug in snmg coo2csr causing error in dask-cugraph tests.
- PR #382 Disabled vertex id check to allow Azure deployment
- PR #410 Fixed overflow error in SNMG COO2CSR
- PR #395 run omp_ge_num_threads in a parallel context
- PR #412 Fixed formatting issues in cuGraph documentation.
- PR #413 Updated python build instructions.
- PR #414 Add weights to wjaccrd.py
- PR #436 Fix Skip Test Functionality
- PR #438 Fix versions of packages in build script and conda yml
- PR #441 Import cudf_cpp.pxd instead of duplicating cudf definitions.
- PR #441 Removed redundant definitions of python dictionaries and functions.
- PR #442 Updated versions in conda environments.
- PR #442 Added except + to cython bindings to C(++) functions.
- PR #443 Fix accuracy loss issue for snmg pagerank
- PR #444 Fix warnings in strongly connected components
- PR #446 Fix permission for source (-x) and script (+x) files.
- PR #448 Import filter_unreachable
- PR #453 Re-sync cugraph with cudf (dependencies, type conversion & scatter functions).
- PR #463 Remove numba dependency and use the one from cudf

# cuGraph 0.8.0 (27 June 2019)

## New Features
- PR #287 SNMG power iteration step1
- PR #297 SNMG degree calculation
- PR #300 Personalized Page Rank
- PR #302 SNMG CSR Pagerank (cuda/C++)
- PR #315 Weakly Connected Components adapted from cuML (cuda/C++)
- PR #323 Add test skipping function to build.sh
- PR #308 SNMG python wrapper for pagerank
- PR #321 Added graph initialization functions for NetworkX compatibility.
- PR #332 Added C++ support for strings in renumbering function
- PR #325 Implement SSSP with predecessors (cuda/C++)
- PR #331 Python bindings and test for Weakly Connected Components.
- PR #339 SNMG COO2CSR (cuda/C++)
- PR #341 SSSP with predecessors (python) and function for filtering unreachable nodes in the traversal
- PR #348 Updated README for release

## Improvements
- PR #291 nvGraph is updated to use RMM instead of directly invoking cnmem functions.
- PR #286 Reorganized cugraph source directory
- PR #306 Integrated nvgraph to libcugraph.so (libnvgraph_rapids.so will not be built anymore).
- PR #306 Updated python test files to run pytest with all four RMM configurations.
- PR #321 Added check routines for input graph data vertex IDs and offsets (cugraph currently supports only 32-bit integers).
- PR #333 Various general improvements at the library level

## Bug Fixes
- PR #283 Automerge fix
- PR #291 Fixed a RMM memory allocation failure due to duplicate copies of cnmem.o
- PR #291 Fixed a cub CsrMV call error when RMM pool allocator is used.
- PR #306 Fixed cmake warnings due to library conflicts.
- PR #311 Fixed bug in SNMG degree causing failure for three gpus
- PR #309 Update conda build recipes
- PR #314 Added datasets to gitignore
- PR #322 Updates to accommodate new cudf include file locations
- PR #324 Fixed crash in WeakCC for larger graph and added adj matrix symmetry check
- PR #327 Implemented a temporary fix for the build failure due to gunrock updates.
- PR #345 Updated CMakeLists.txt to apply RUNPATH to transitive dependencies.
- PR #350 Configure Sphinx to render params correctly
- PR #359 Updates to remove libboost_system as a runtime dependency on libcugraph.so


# cuGraph 0.7.0 (10 May 2019)

## New Features
- PR #195 Added Graph.get_two_hop_neighbors() method
- PR #195 Updated Jaccard and Weighted Jaccard to accept lists of vertex pairs to compute for
- PR #202 Added methods to compute the overlap coefficient and weighted overlap coefficient
- PR #230 SNMG SPMV and helpers functions
- PR #210 Expose degree calculation kernel via python API
- PR #220 Added bindings for Nvgraph triangle counting
- PR #234 Added bindings for renumbering, modify renumbering to use RMM
- PR #246 Added bindings for subgraph extraction
- PR #250 Add local build script to mimic gpuCI
- PR #261 Add docs build script to cuGraph
- PR #301 Added build.sh script, updated CI scripts and documentation

## Improvements
- PR #157 Removed cudatoolkit dependency in setup.py
- PR #185 Update docs version
- PR #194 Open source nvgraph in cugraph repository #194
- PR #190 Added a copy option in graph creation
- PR #196 Fix typos in readme intro
- PR #207 mtx2csv script
- PR #203 Added small datasets directly in the repo
- PR #215 Simplified get_rapids_dataset_root_dir(), set a default value for the root dir
- PR #233 Added csv datasets and edited test to use cudf for reading graphs
- PR #247 Added some documentation for renumbering
- PR #252 cpp test upgrades for more convenient testing on large input
- PR #264 Add cudatoolkit conda dependency
- PR #267 Use latest release version in update-version CI script
- PR #270 Updated the README.md and CONTRIBUTING.md files
- PR #281 Updated README with algorithm list


## Bug Fixes
- PR #256 Add pip to the install, clean up conda instructions
- PR #253 Add rmm to conda configuration
- PR #226 Bump cudf dependencies to 0.7
- PR #169 Disable terminal output in sssp
- PR #191 Fix double upload bug
- PR #181 Fixed crash/rmm free error when edge values provided
- PR #193 Fixed segfault when egde values not provided
- PR #190 Fixed a memory reference counting error between cudf & cugraph
- PR #190 Fixed a language level warning (cython)
- PR #214 Removed throw exception from dtor in TC
- PR #211 Remove hardcoded dataset paths, replace with build var that can be overridden with an env var
- PR #206 Updated versions in conda envs
- PR #218 Update c_graph.pyx
- PR #224 Update erroneous comments in overlap_wrapper.pyx, woverlap_wrapper.pyx, test_louvain.py, and spectral_clustering.pyx
- PR #220 Fixed bugs in Nvgraph triangle counting
- PR #232 Fixed memory leaks in managing cudf columns.
- PR #236 Fixed issue with v0.7 nightly yml environment file.  Also updated the README to remove pip
- PR #239 Added a check to prevent a cugraph object to store two different graphs.
- PR #244 Fixed issue with nvgraph's subgraph extraction if the first vertex in the vertex list is not incident on an edge in the extracted graph
- PR #249 Fix oudated cuDF version in gpu/build.shi
- PR #262 Removed networkx conda dependency for both build and runtime
- PR #271 Removed nvgraph conda dependency
- PR #276 Removed libgdf_cffi import from bindings
- PR #288 Add boost as a conda dependency

# cuGraph 0.6.0 (22 Mar 2019)

## New Features

- PR #73 Weighted Jaccard bindings
- PR #41 RMAT graph bindings
- PR #43 Louvain binings
- PR #44 SSSP bindings
- PR #47 BSF bindings
- PR #53 New Repo structure
- PR #67 RMM Integration with rmm as as submodule
- PR #82 Spectral Clustering bindings
- PR #82 Clustering metrics binding
- PR #85 Helper functions on python Graph object
- PR #106 Add gpu/build.sh file for gpuCI

## Improvements

- PR #50 Reorganize directory structure to match cuDF
- PR #85 Deleted setup.py and setup.cfg which had been replaced
- PR #95 Code clean up
- PR #96 Relocated mmio.c and mmio.h (external files) to thirdparty/mmio
- PR #97 Updated python tests to speed them up
- PR #100 Added testing for returned vertex and edge identifiers
- PR #105 Updated python code to follow PEP8 (fixed flake8 complaints)
- PR #121 Cleaned up READEME file
- PR #130 Update conda build recipes
- PR #144 Documentation for top level functions

## Bug Fixes

- PR #48 ABI Fixes
- PR #72 Bug fix for segfault issue getting transpose from adjacency list
- PR #105 Bug fix for memory leaks and python test failures
- PR #110 Bug fix for segfault calling Louvain with only edge list
- PR #115 Fixes for changes in cudf 0.6, pick up RMM from cudf instead of thirdpary
- PR #116 Added netscience.mtx dataset to datasets.tar.gz
- PR #120 Bug fix for segfault calling spectral clustering with only edge list
- PR #123 Fixed weighted Jaccard to assume the input weights are given as a cudf.Series
- PR #152 Fix conda package version string
- PR #160 Added additional link directory to support building on CentOS-7
- PR #221 Moved two_hop_neighbors.cuh to src folder to prevent it being installed
- PR #223 Fixed compiler warning in cpp/src/cugraph.cu
- PR #284 Commented out unit test code that fails due to a cudf bug


# cuGraph 0.5.0 (28 Jan 2019)<|MERGE_RESOLUTION|>--- conflicted
+++ resolved
@@ -3,11 +3,8 @@
 ## New Features
 
 ## Improvements
-<<<<<<< HEAD
+- PR #564 Update cudf type aliases
 - PR #562 Remove pyarrow dependency so we inherit the one cudf uses
-=======
-- PR #564 Update cudf type aliases
->>>>>>> 7f60b95d
 
 ## Bug Fixes
 
