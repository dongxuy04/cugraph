--- conflicted
+++ resolved
@@ -1,4 +1,3 @@
-<<<<<<< HEAD
 /*
  * Copyright (c) 2020, NVIDIA CORPORATION.
  *
@@ -18,7 +17,7 @@
 #include "spmv_1D.cuh"
 
 namespace cugraph {
-namespace opg {
+namespace mg {
 template <typename vertex_t, typename edge_t, typename weight_t>
 MGcsrmv<vertex_t, edge_t, weight_t>::MGcsrmv(raft::handle_t const &handle,
                                              vertex_t *local_vertices,
@@ -73,7 +72,7 @@
 
   auto stream = handle_.get_stream();
 
-  auto const &comm{handle_.get_comms()};
+  auto const &comm{handle_.get_comms()};  // local
 
   std::vector<size_t> recvbuf(comm.get_size());
   std::copy(local_vertices_, local_vertices_ + comm.get_size(), recvbuf.begin());
@@ -83,79 +82,5 @@
 template class MGcsrmv<int32_t, int32_t, double>;
 template class MGcsrmv<int32_t, int32_t, float>;
 
-}  // namespace opg
-}  // namespace cugraph
-=======
-/*
- * Copyright (c) 2020, NVIDIA CORPORATION.
- *
- * Licensed under the Apache License, Version 2.0 (the "License");
- * you may not use this file except in compliance with the License.
- * You may obtain a copy of the License at
- *
- *     http://www.apache.org/licenses/LICENSE-2.0
- *
- * Unless required by applicable law or agreed to in writing, software
- * distributed under the License is distributed on an "AS IS" BASIS,
- * WITHOUT WARRANTIES OR CONDITIONS OF ANY KIND, either express or implied.
- * See the License for the specific language governing permissions and
- * limitations under the License.
- */
-
-#include "spmv_1D.cuh"
-
-namespace cugraph {
-namespace mg {
-template <typename VT, typename ET, typename WT>
-MGcsrmv<VT, ET, WT>::MGcsrmv(const raft::comms::comms_t &comm_,
-                             VT *local_vertices_,
-                             VT *part_off_,
-                             ET *off_,
-                             VT *ind_,
-                             WT *val_,
-                             WT *x)
-  : comm(comm_),
-    local_vertices(local_vertices_),
-    part_off(part_off_),
-    off(off_),
-    ind(ind_),
-    val(val_)
-{
-  stream = nullptr;
-  i      = comm.get_rank();
-  p      = comm.get_size();
-  v_glob = part_off[p - 1] + local_vertices[p - 1];
-  v_loc  = local_vertices[i];
-  VT tmp;
-  CUDA_TRY(cudaMemcpy(&tmp, &off[v_loc], sizeof(VT), cudaMemcpyDeviceToHost));
-  e_loc = tmp;
-  y_loc.resize(v_loc);
-  WT h_one  = 1.0;
-  WT h_zero = 0.0;
-
-  spmv.setup(v_loc, v_glob, e_loc, &h_one, val, off, ind, x, &h_zero, y_loc.data().get());
-}
-
-template <typename VT, typename ET, typename WT>
-MGcsrmv<VT, ET, WT>::~MGcsrmv()
-{
-}
-
-template <typename VT, typename ET, typename WT>
-void MGcsrmv<VT, ET, WT>::run(WT *x)
-{
-  WT h_one  = 1.0;
-  WT h_zero = 0.0;
-  spmv.run(v_loc, v_glob, e_loc, &h_one, val, off, ind, x, &h_zero, y_loc.data().get());
-  // FIXME https://github.com/rapidsai/raft/issues/21
-  size_t recvbuf[comm.get_size()];
-  for (int i = 0; i < comm.get_size(); i++) recvbuf[i] = local_vertices[i];
-  comm.allgatherv(y_loc.data().get(), x, recvbuf, part_off, stream);
-}
-
-template class MGcsrmv<int, int, double>;
-template class MGcsrmv<int, int, float>;
-
 }  // namespace mg
-}  // namespace cugraph
->>>>>>> 42033582
+}  // namespace cugraph