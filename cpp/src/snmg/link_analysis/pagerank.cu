/*
 * Copyright (c) 2019, NVIDIA CORPORATION.
 *
 * Licensed under the Apache License, Version 2.0 (the "License");
 * you may not use this file except in compliance with the License.
 * You may obtain a copy of the License at
 *
 *     http://www.apache.org/licenses/LICENSE-2.0
 *
 * Unless required by applicable law or agreed to in writing, software
 * distributed under the License is distributed on an "AS IS" BASIS,
 * WITHOUT WARRANTIES OR CONDITIONS OF ANY KIND, either express or implied.
 * See the License for the specific language governing permissions and
 * limitations under the License.
 */

// snmg pagerank
// Author: Alex Fender afender@nvidia.com
 
#include "cub/cub.cuh"
#include <omp.h>
#include "rmm_utils.h"
#include <cugraph.h>
#include "utilities/graph_utils.cuh"
#include "snmg/utils.cuh"
#include "utilities/cusparse_helper.h"
#include "snmg/blas/spmv.cuh"
#include "snmg/link_analysis/pagerank.cuh"
#include "snmg/degree/degree.cuh"
//#define SNMG_DEBUG
#define SNMG_PR_T
namespace cugraph
{

  template<typename IndexType, typename ValueType>
__global__ void __launch_bounds__(CUDA_MAX_KERNEL_THREADS)
transition_kernel(const size_t e,
                  const IndexType *ind,
                  const IndexType *degree,
                  ValueType *val) {
  for (auto i = threadIdx.x + blockIdx.x * blockDim.x; 
       i < e; 
       i += gridDim.x * blockDim.x)
    val[i] = 1.0 / degree[ind[i]];
}

template <typename IndexType, typename ValueType>
SNMGpagerank<IndexType,ValueType>::SNMGpagerank(SNMGinfo & env_, size_t* part_off_, 
             IndexType * off_, IndexType * ind_) : 
             env(env_), part_off(part_off_), off(off_), ind(ind_) { 
  id = env.get_thread_num();
  nt = env.get_num_threads(); 
  v_glob = part_off[nt];
  v_loc = part_off[id+1]-part_off[id];
  IndexType tmp_e;
  cudaMemcpy(&tmp_e, &off[v_loc], sizeof(IndexType),cudaMemcpyDeviceToHost);
  cudaCheckError();
  e_loc = tmp_e;
  stream = nullptr;
  is_setup = false;
  ALLOC_TRY ((void**)&bookmark,   sizeof(ValueType) * v_glob, stream);
  ALLOC_TRY ((void**)&val, sizeof(ValueType) * e_loc, stream);

  // intialize cusparse. This can take some time.
  Cusparse::get_handle();
} 

template <typename IndexType, typename ValueType>
SNMGpagerank<IndexType,ValueType>::~SNMGpagerank() { 
  Cusparse::destroy_handle();
  ALLOC_FREE_TRY(bookmark, stream); 
  ALLOC_FREE_TRY(val, stream);
}

template <typename IndexType, typename ValueType>
void SNMGpagerank<IndexType,ValueType>::transition_vals(const IndexType *degree) {
  int threads = min(static_cast<IndexType>(e_loc), 256);
  int blocks = min(static_cast<IndexType>(32*env.get_num_sm()), CUDA_MAX_BLOCKS);
  transition_kernel<IndexType, ValueType> <<<blocks, threads>>> (e_loc, ind, degree, val);
  cudaCheckError();
}

template <typename IndexType, typename ValueType>
void SNMGpagerank<IndexType,ValueType>::flag_leafs(const IndexType *degree) {
  int threads = min(static_cast<IndexType>(v_glob), 256);
  int blocks = min(static_cast<IndexType>(32*env.get_num_sm()), CUDA_MAX_BLOCKS);
  flag_leafs_kernel<IndexType, ValueType> <<<blocks, threads>>> (v_glob, degree, bookmark);
  cudaCheckError();
}    


// Artificially create the google matrix by setting val and bookmark
template <typename IndexType, typename ValueType>
void SNMGpagerank<IndexType,ValueType>::setup(ValueType _alpha, IndexType** degree) {
  if (!is_setup) {

    alpha=_alpha;
    ValueType zero = 0.0; 
    IndexType *degree_loc;
    ALLOC_TRY ((void**)&degree_loc,   sizeof(IndexType) * v_glob, stream);
    degree[id] = degree_loc;
    if (snmg_degree(1, part_off, off, ind, degree))
       throw std::string("SNMG Degree failed in Pagerank");

    // Update dangling node vector
    fill(v_glob, bookmark, zero);
    flag_leafs(degree_loc);
    update_dangling_nodes(v_glob, bookmark, alpha);

    // Transition matrix
    transition_vals(degree_loc);

    //exit
    ALLOC_FREE_TRY(degree_loc, stream);
    is_setup = true;
  }
  else
    throw std::string("Setup can be called only once");
}

// run the power iteration on the google matrix
template <typename IndexType, typename ValueType>
void SNMGpagerank<IndexType,ValueType>::solve (int max_iter, ValueType ** pagerank) {
  if (is_setup) {
    ValueType  dot_res;
    ValueType one = 1.0;
    ValueType *pr = pagerank[id];
    fill(v_glob, pagerank[id], one/v_glob);
    dot_res = dot( v_glob, bookmark, pr);
    SNMGcsrmv<IndexType,ValueType> spmv_solver(env, part_off, off, ind, val, pagerank);
    for (auto i = 0; i < max_iter; ++i) {
      spmv_solver.run(pagerank);
      scal(v_glob, alpha, pr);
      addv(v_glob, dot_res * (one/v_glob) , pr);
      dot_res = dot( v_glob, bookmark, pr);
      scal(v_glob, one/nrm2(v_glob, pr) , pr);
    }
    scal(v_glob, one/nrm1(v_glob,pr), pr);
  }
  else {
      throw std::string("Solve was called before setup");
  }
}

template class SNMGpagerank<int, double>;
template class SNMGpagerank<int, float>;


<<<<<<< HEAD
} //namespace cugraph

template<typename idx_t, typename val_t>
gdf_error gdf_snmg_pagerank_impl(
            gdf_column **src_col_ptrs, 
            gdf_column **dest_col_ptrs, 
            gdf_column *pr_col, 
            const size_t n_gpus, 
            const float damping_factor, 
            const int n_iter) {
  
  // Must be shared
  // Set during coo2csr and used in PageRank
  std::vector<size_t> part_offset(n_gpus+1);

  // Must be shared. 
  // When a thread encounters an error it will update this value 
  // using a critical section
  gdf_error status = GDF_SUCCESS;

  // Pagerank specific.
  // must be shared between threads
  idx_t *degree[n_gpus];
  val_t* pagerank[n_gpus];

  // coo2csr specific.
  // used to communicate global info such as patition offsets 
  // must be shared
  void* coo2csr_comm; 

  #pragma omp parallel num_threads(n_gpus)
  {
    #ifdef SNMG_PR_T
      double t = omp_get_wtime();
    #endif
    // Setting basic SNMG env information
    cugraph::SNMGinfo env;
    auto i = env.get_thread_num();
    auto p = env.get_num_threads();
    cudaSetDevice(i);
    cudaCheckError();

    // Local CSR columns
    gdf_column *col_csr_off = new gdf_column;
    gdf_column *col_csr_ind = new gdf_column;

    // distributed coo2csr
    // notice that source and destination input are swapped 
    // this is becasue pagerank needs the transposed CSR
    // the resulting csr matrix is the transposed adj list
    gdf_error status_i = gdf_snmg_coo2csr(
                           &part_offset[0],
                           false,
                           &coo2csr_comm,   
                           dest_col_ptrs[i],
                           src_col_ptrs[i],
                           nullptr,
                           col_csr_off,
                           col_csr_ind,
                           nullptr);
    // coo2csr time
    #ifdef SNMG_PR_T
      #pragma omp master 
      {std::cout <<  omp_get_wtime() - t << " ";}
      t = omp_get_wtime();
    #endif
    // checking coo2csr return code
    if (status_i != GDF_SUCCESS)
    {
      #pragma omp critical
      status = status_i;
    }
    // Allocate and intialize Pagerank class
    cugraph::SNMGpagerank<idx_t,val_t> pr_solver(env, &part_offset[0], 
                                static_cast<idx_t*>(col_csr_off->data), 
                                static_cast<idx_t*>(col_csr_ind->data));

    // Set all constants info, call the SNMG degree feature
    pr_solver.setup(damping_factor,degree);

    // Setup time
    #ifdef SNMG_PR_T
      #pragma omp master 
      {std::cout <<  omp_get_wtime() - t << " ";}
      t = omp_get_wtime();
    #endif

    ALLOC_TRY ((void**)&pagerank[i],   sizeof(val_t) * part_offset[p], nullptr);

    // Run n_iter pagerank MG SPMVs. 
    pr_solver.solve(n_iter, pagerank);

    // set the result in the gdf column
    #pragma omp master
    {
      ALLOC_TRY ((void**)&pr_col->data,   sizeof(val_t) * part_offset[p], nullptr);
      cudaMemcpy(pr_col->data, pagerank[i], sizeof(val_t) * part_offset[p], cudaMemcpyDeviceToDevice);
      cudaCheckError();
      //default gfd values
      pr_col->size = part_offset[p];
      pr_col->valid = nullptr;
      pr_col->null_count = 0;
      pr_col->dtype = GDF_FLOAT32;
      gdf_dtype_extra_info extra_info;
      extra_info.time_unit = TIME_UNIT_NONE;
      pr_col->dtype_info = extra_info;
    }
    // Power iteration time
    #ifdef SNMG_PR_T
      #pragma omp master 
      {std::cout <<  omp_get_wtime() - t << " ";}
    #endif
    // Free
    gdf_col_delete(col_csr_off);
    gdf_col_delete(col_csr_ind);
    ALLOC_FREE_TRY(pagerank[i], nullptr);
  }

  return status;
}

=======
__global__ void dummy_Kernel(int* src, int* dst, size_t e, int* res) {
        int i = threadIdx.x+blockIdx.x*blockDim.x;
        if(i<e)
        {
            res[i]= src[i] + dst[i];
        }
}


>>>>>>> a74c478c
gdf_error gdf_snmg_pagerank (
            gdf_column **src_col_ptrs, 
            gdf_column **dest_col_ptrs, 
            gdf_column *pr_col, 
            const size_t n_gpus, 
            const float damping_factor = 0.85, 
            const int n_iter = 10) {
<<<<<<< HEAD
    // null pointers check
    GDF_REQUIRE(src_col_ptrs != nullptr, GDF_INVALID_API_CALL);
    GDF_REQUIRE(dest_col_ptrs != nullptr, GDF_INVALID_API_CALL);
    GDF_REQUIRE(pr_col != nullptr, GDF_INVALID_API_CALL);

    // parameter values
    GDF_REQUIRE(damping_factor > 0.0, GDF_INVALID_API_CALL);
    GDF_REQUIRE(damping_factor < 1.0, GDF_INVALID_API_CALL);
    GDF_REQUIRE(n_iter > 0, GDF_INVALID_API_CALL);
    // number of GPU
    int dev_count;
    cudaGetDeviceCount(&dev_count);
    cudaCheckError();
    GDF_REQUIRE(n_gpus > 0, GDF_INVALID_API_CALL);
    GDF_REQUIRE(n_gpus < static_cast<size_t>(dev_count+1), GDF_INVALID_API_CALL); 

    // for each GPU
    for (size_t i = 0; i < n_gpus; ++i)
    {
      // src/dest consistency
      GDF_REQUIRE( src_col_ptrs[i]->size == dest_col_ptrs[i]->size, GDF_COLUMN_SIZE_MISMATCH );
      GDF_REQUIRE( src_col_ptrs[i]->dtype == dest_col_ptrs[i]->dtype, GDF_UNSUPPORTED_DTYPE );
      //null mask
      GDF_REQUIRE( src_col_ptrs[i]->null_count == 0 , GDF_VALIDITY_UNSUPPORTED );
      GDF_REQUIRE( dest_col_ptrs[i]->null_count == 0 , GDF_VALIDITY_UNSUPPORTED );
      // int 32 edge list indices
      GDF_REQUIRE( src_col_ptrs[i]->dtype == GDF_INT32, GDF_UNSUPPORTED_DTYPE);
      GDF_REQUIRE( dest_col_ptrs[i]->dtype == GDF_INT32, GDF_UNSUPPORTED_DTYPE);
    }

    gdf_error status =  gdf_snmg_pagerank_impl<int, float>(src_col_ptrs, dest_col_ptrs,
                                  pr_col, n_gpus, damping_factor, n_iter);
    return status;

}
=======

  int prefix_sum[n_gpus+1];
  prefix_sum[0] = 0;
  for(int i=0;i<n_gpus;i++)
  {
      prefix_sum[i+1] = prefix_sum[i] + src_col_ptrs[i]->size;
  }
  int total_length = prefix_sum[n_gpus];

  int* h_result = (int*)malloc(total_length*sizeof(int));
  int *final_result = h_result;
  int *d_result;
  cudaMalloc(&d_result, total_length*sizeof(int));

  printf("\nSTART OMP CODE");
       #pragma omp parallel num_threads(n_gpus)
       {
        auto i = omp_get_thread_num();
        auto p = omp_get_num_threads(); 
        printf("\n Excecuting omp thread %d", i);
        /*cudaPointerAttributes attr;
        cudaPointerGetAttributes (&attr, src_col_ptrs[i]->data);
        cudaDeviceSynchronize();
        int dev = attr.device;
        printf("\n Device: %d", dev);
        cudaSetDevice(dev);*/
        cudaSetDevice(i);
        int *ans;
        cudaMalloc(&ans, src_col_ptrs[i]->size*sizeof(int));
        
        int e = src_col_ptrs[i]->size;
        dim3 nthreads, nblocks;
        nthreads.x = min(e, CUDA_MAX_KERNEL_THREADS);
        nthreads.y = 1;
        nthreads.z = 1;
        nblocks.x = min((e + nthreads.x - 1) / nthreads.x, CUDA_MAX_BLOCKS);
        nblocks.y = 1;
        nblocks.z = 1;
        dummy_Kernel<<<nblocks,nthreads>>>((int*)src_col_ptrs[i]->data,(int*)dest_col_ptrs[i]->data, e, (int*)ans);
        
        cudaDeviceSynchronize();
        cudaMemcpy(final_result+prefix_sum[i], ans, src_col_ptrs[i]->size*sizeof(int), cudaMemcpyDeviceToHost);
       }
  printf("\n END OMP\n");


  printf("\nRESULT ON HOST:");
  for(int i=0;i<total_length;i++)
  {
      printf("%d\t", h_result[i]);
  }
  printf("\n\n");

  cudaMemcpy(d_result,h_result, total_length*sizeof(int), cudaMemcpyHostToDevice);
  pr_col->data = (void*)d_result;
  pr_col->size = total_length;

  return GDF_SUCCESS;
}

} //namespace cugraph


>>>>>>> a74c478c
<|MERGE_RESOLUTION|>--- conflicted
+++ resolved
@@ -1,389 +1,311 @@
-/*
- * Copyright (c) 2019, NVIDIA CORPORATION.
- *
- * Licensed under the Apache License, Version 2.0 (the "License");
- * you may not use this file except in compliance with the License.
- * You may obtain a copy of the License at
- *
- *     http://www.apache.org/licenses/LICENSE-2.0
- *
- * Unless required by applicable law or agreed to in writing, software
- * distributed under the License is distributed on an "AS IS" BASIS,
- * WITHOUT WARRANTIES OR CONDITIONS OF ANY KIND, either express or implied.
- * See the License for the specific language governing permissions and
- * limitations under the License.
- */
-
-// snmg pagerank
-// Author: Alex Fender afender@nvidia.com
- 
-#include "cub/cub.cuh"
-#include <omp.h>
-#include "rmm_utils.h"
-#include <cugraph.h>
-#include "utilities/graph_utils.cuh"
-#include "snmg/utils.cuh"
-#include "utilities/cusparse_helper.h"
-#include "snmg/blas/spmv.cuh"
-#include "snmg/link_analysis/pagerank.cuh"
-#include "snmg/degree/degree.cuh"
-//#define SNMG_DEBUG
-#define SNMG_PR_T
-namespace cugraph
-{
-
-  template<typename IndexType, typename ValueType>
-__global__ void __launch_bounds__(CUDA_MAX_KERNEL_THREADS)
-transition_kernel(const size_t e,
-                  const IndexType *ind,
-                  const IndexType *degree,
-                  ValueType *val) {
-  for (auto i = threadIdx.x + blockIdx.x * blockDim.x; 
-       i < e; 
-       i += gridDim.x * blockDim.x)
-    val[i] = 1.0 / degree[ind[i]];
-}
-
-template <typename IndexType, typename ValueType>
-SNMGpagerank<IndexType,ValueType>::SNMGpagerank(SNMGinfo & env_, size_t* part_off_, 
-             IndexType * off_, IndexType * ind_) : 
-             env(env_), part_off(part_off_), off(off_), ind(ind_) { 
-  id = env.get_thread_num();
-  nt = env.get_num_threads(); 
-  v_glob = part_off[nt];
-  v_loc = part_off[id+1]-part_off[id];
-  IndexType tmp_e;
-  cudaMemcpy(&tmp_e, &off[v_loc], sizeof(IndexType),cudaMemcpyDeviceToHost);
-  cudaCheckError();
-  e_loc = tmp_e;
-  stream = nullptr;
-  is_setup = false;
-  ALLOC_TRY ((void**)&bookmark,   sizeof(ValueType) * v_glob, stream);
-  ALLOC_TRY ((void**)&val, sizeof(ValueType) * e_loc, stream);
-
-  // intialize cusparse. This can take some time.
-  Cusparse::get_handle();
-} 
-
-template <typename IndexType, typename ValueType>
-SNMGpagerank<IndexType,ValueType>::~SNMGpagerank() { 
-  Cusparse::destroy_handle();
-  ALLOC_FREE_TRY(bookmark, stream); 
-  ALLOC_FREE_TRY(val, stream);
-}
-
-template <typename IndexType, typename ValueType>
-void SNMGpagerank<IndexType,ValueType>::transition_vals(const IndexType *degree) {
-  int threads = min(static_cast<IndexType>(e_loc), 256);
-  int blocks = min(static_cast<IndexType>(32*env.get_num_sm()), CUDA_MAX_BLOCKS);
-  transition_kernel<IndexType, ValueType> <<<blocks, threads>>> (e_loc, ind, degree, val);
-  cudaCheckError();
-}
-
-template <typename IndexType, typename ValueType>
-void SNMGpagerank<IndexType,ValueType>::flag_leafs(const IndexType *degree) {
-  int threads = min(static_cast<IndexType>(v_glob), 256);
-  int blocks = min(static_cast<IndexType>(32*env.get_num_sm()), CUDA_MAX_BLOCKS);
-  flag_leafs_kernel<IndexType, ValueType> <<<blocks, threads>>> (v_glob, degree, bookmark);
-  cudaCheckError();
-}    
-
-
-// Artificially create the google matrix by setting val and bookmark
-template <typename IndexType, typename ValueType>
-void SNMGpagerank<IndexType,ValueType>::setup(ValueType _alpha, IndexType** degree) {
-  if (!is_setup) {
-
-    alpha=_alpha;
-    ValueType zero = 0.0; 
-    IndexType *degree_loc;
-    ALLOC_TRY ((void**)&degree_loc,   sizeof(IndexType) * v_glob, stream);
-    degree[id] = degree_loc;
-    if (snmg_degree(1, part_off, off, ind, degree))
-       throw std::string("SNMG Degree failed in Pagerank");
-
-    // Update dangling node vector
-    fill(v_glob, bookmark, zero);
-    flag_leafs(degree_loc);
-    update_dangling_nodes(v_glob, bookmark, alpha);
-
-    // Transition matrix
-    transition_vals(degree_loc);
-
-    //exit
-    ALLOC_FREE_TRY(degree_loc, stream);
-    is_setup = true;
-  }
-  else
-    throw std::string("Setup can be called only once");
-}
-
-// run the power iteration on the google matrix
-template <typename IndexType, typename ValueType>
-void SNMGpagerank<IndexType,ValueType>::solve (int max_iter, ValueType ** pagerank) {
-  if (is_setup) {
-    ValueType  dot_res;
-    ValueType one = 1.0;
-    ValueType *pr = pagerank[id];
-    fill(v_glob, pagerank[id], one/v_glob);
-    dot_res = dot( v_glob, bookmark, pr);
-    SNMGcsrmv<IndexType,ValueType> spmv_solver(env, part_off, off, ind, val, pagerank);
-    for (auto i = 0; i < max_iter; ++i) {
-      spmv_solver.run(pagerank);
-      scal(v_glob, alpha, pr);
-      addv(v_glob, dot_res * (one/v_glob) , pr);
-      dot_res = dot( v_glob, bookmark, pr);
-      scal(v_glob, one/nrm2(v_glob, pr) , pr);
-    }
-    scal(v_glob, one/nrm1(v_glob,pr), pr);
-  }
-  else {
-      throw std::string("Solve was called before setup");
-  }
-}
-
-template class SNMGpagerank<int, double>;
-template class SNMGpagerank<int, float>;
-
-
-<<<<<<< HEAD
-} //namespace cugraph
-
-template<typename idx_t, typename val_t>
-gdf_error gdf_snmg_pagerank_impl(
-            gdf_column **src_col_ptrs, 
-            gdf_column **dest_col_ptrs, 
-            gdf_column *pr_col, 
-            const size_t n_gpus, 
-            const float damping_factor, 
-            const int n_iter) {
-  
-  // Must be shared
-  // Set during coo2csr and used in PageRank
-  std::vector<size_t> part_offset(n_gpus+1);
-
-  // Must be shared. 
-  // When a thread encounters an error it will update this value 
-  // using a critical section
-  gdf_error status = GDF_SUCCESS;
-
-  // Pagerank specific.
-  // must be shared between threads
-  idx_t *degree[n_gpus];
-  val_t* pagerank[n_gpus];
-
-  // coo2csr specific.
-  // used to communicate global info such as patition offsets 
-  // must be shared
-  void* coo2csr_comm; 
-
-  #pragma omp parallel num_threads(n_gpus)
-  {
-    #ifdef SNMG_PR_T
-      double t = omp_get_wtime();
-    #endif
-    // Setting basic SNMG env information
-    cugraph::SNMGinfo env;
-    auto i = env.get_thread_num();
-    auto p = env.get_num_threads();
-    cudaSetDevice(i);
-    cudaCheckError();
-
-    // Local CSR columns
-    gdf_column *col_csr_off = new gdf_column;
-    gdf_column *col_csr_ind = new gdf_column;
-
-    // distributed coo2csr
-    // notice that source and destination input are swapped 
-    // this is becasue pagerank needs the transposed CSR
-    // the resulting csr matrix is the transposed adj list
-    gdf_error status_i = gdf_snmg_coo2csr(
-                           &part_offset[0],
-                           false,
-                           &coo2csr_comm,   
-                           dest_col_ptrs[i],
-                           src_col_ptrs[i],
-                           nullptr,
-                           col_csr_off,
-                           col_csr_ind,
-                           nullptr);
-    // coo2csr time
-    #ifdef SNMG_PR_T
-      #pragma omp master 
-      {std::cout <<  omp_get_wtime() - t << " ";}
-      t = omp_get_wtime();
-    #endif
-    // checking coo2csr return code
-    if (status_i != GDF_SUCCESS)
-    {
-      #pragma omp critical
-      status = status_i;
-    }
-    // Allocate and intialize Pagerank class
-    cugraph::SNMGpagerank<idx_t,val_t> pr_solver(env, &part_offset[0], 
-                                static_cast<idx_t*>(col_csr_off->data), 
-                                static_cast<idx_t*>(col_csr_ind->data));
-
-    // Set all constants info, call the SNMG degree feature
-    pr_solver.setup(damping_factor,degree);
-
-    // Setup time
-    #ifdef SNMG_PR_T
-      #pragma omp master 
-      {std::cout <<  omp_get_wtime() - t << " ";}
-      t = omp_get_wtime();
-    #endif
-
-    ALLOC_TRY ((void**)&pagerank[i],   sizeof(val_t) * part_offset[p], nullptr);
-
-    // Run n_iter pagerank MG SPMVs. 
-    pr_solver.solve(n_iter, pagerank);
-
-    // set the result in the gdf column
-    #pragma omp master
-    {
-      ALLOC_TRY ((void**)&pr_col->data,   sizeof(val_t) * part_offset[p], nullptr);
-      cudaMemcpy(pr_col->data, pagerank[i], sizeof(val_t) * part_offset[p], cudaMemcpyDeviceToDevice);
-      cudaCheckError();
-      //default gfd values
-      pr_col->size = part_offset[p];
-      pr_col->valid = nullptr;
-      pr_col->null_count = 0;
-      pr_col->dtype = GDF_FLOAT32;
-      gdf_dtype_extra_info extra_info;
-      extra_info.time_unit = TIME_UNIT_NONE;
-      pr_col->dtype_info = extra_info;
-    }
-    // Power iteration time
-    #ifdef SNMG_PR_T
-      #pragma omp master 
-      {std::cout <<  omp_get_wtime() - t << " ";}
-    #endif
-    // Free
-    gdf_col_delete(col_csr_off);
-    gdf_col_delete(col_csr_ind);
-    ALLOC_FREE_TRY(pagerank[i], nullptr);
-  }
-
-  return status;
-}
-
-=======
-__global__ void dummy_Kernel(int* src, int* dst, size_t e, int* res) {
-        int i = threadIdx.x+blockIdx.x*blockDim.x;
-        if(i<e)
-        {
-            res[i]= src[i] + dst[i];
-        }
-}
-
-
->>>>>>> a74c478c
-gdf_error gdf_snmg_pagerank (
-            gdf_column **src_col_ptrs, 
-            gdf_column **dest_col_ptrs, 
-            gdf_column *pr_col, 
-            const size_t n_gpus, 
-            const float damping_factor = 0.85, 
-            const int n_iter = 10) {
-<<<<<<< HEAD
-    // null pointers check
-    GDF_REQUIRE(src_col_ptrs != nullptr, GDF_INVALID_API_CALL);
-    GDF_REQUIRE(dest_col_ptrs != nullptr, GDF_INVALID_API_CALL);
-    GDF_REQUIRE(pr_col != nullptr, GDF_INVALID_API_CALL);
-
-    // parameter values
-    GDF_REQUIRE(damping_factor > 0.0, GDF_INVALID_API_CALL);
-    GDF_REQUIRE(damping_factor < 1.0, GDF_INVALID_API_CALL);
-    GDF_REQUIRE(n_iter > 0, GDF_INVALID_API_CALL);
-    // number of GPU
-    int dev_count;
-    cudaGetDeviceCount(&dev_count);
-    cudaCheckError();
-    GDF_REQUIRE(n_gpus > 0, GDF_INVALID_API_CALL);
-    GDF_REQUIRE(n_gpus < static_cast<size_t>(dev_count+1), GDF_INVALID_API_CALL); 
-
-    // for each GPU
-    for (size_t i = 0; i < n_gpus; ++i)
-    {
-      // src/dest consistency
-      GDF_REQUIRE( src_col_ptrs[i]->size == dest_col_ptrs[i]->size, GDF_COLUMN_SIZE_MISMATCH );
-      GDF_REQUIRE( src_col_ptrs[i]->dtype == dest_col_ptrs[i]->dtype, GDF_UNSUPPORTED_DTYPE );
-      //null mask
-      GDF_REQUIRE( src_col_ptrs[i]->null_count == 0 , GDF_VALIDITY_UNSUPPORTED );
-      GDF_REQUIRE( dest_col_ptrs[i]->null_count == 0 , GDF_VALIDITY_UNSUPPORTED );
-      // int 32 edge list indices
-      GDF_REQUIRE( src_col_ptrs[i]->dtype == GDF_INT32, GDF_UNSUPPORTED_DTYPE);
-      GDF_REQUIRE( dest_col_ptrs[i]->dtype == GDF_INT32, GDF_UNSUPPORTED_DTYPE);
-    }
-
-    gdf_error status =  gdf_snmg_pagerank_impl<int, float>(src_col_ptrs, dest_col_ptrs,
-                                  pr_col, n_gpus, damping_factor, n_iter);
-    return status;
-
-}
-=======
-
-  int prefix_sum[n_gpus+1];
-  prefix_sum[0] = 0;
-  for(int i=0;i<n_gpus;i++)
-  {
-      prefix_sum[i+1] = prefix_sum[i] + src_col_ptrs[i]->size;
-  }
-  int total_length = prefix_sum[n_gpus];
-
-  int* h_result = (int*)malloc(total_length*sizeof(int));
-  int *final_result = h_result;
-  int *d_result;
-  cudaMalloc(&d_result, total_length*sizeof(int));
-
-  printf("\nSTART OMP CODE");
-       #pragma omp parallel num_threads(n_gpus)
-       {
-        auto i = omp_get_thread_num();
-        auto p = omp_get_num_threads(); 
-        printf("\n Excecuting omp thread %d", i);
-        /*cudaPointerAttributes attr;
-        cudaPointerGetAttributes (&attr, src_col_ptrs[i]->data);
-        cudaDeviceSynchronize();
-        int dev = attr.device;
-        printf("\n Device: %d", dev);
-        cudaSetDevice(dev);*/
-        cudaSetDevice(i);
-        int *ans;
-        cudaMalloc(&ans, src_col_ptrs[i]->size*sizeof(int));
-        
-        int e = src_col_ptrs[i]->size;
-        dim3 nthreads, nblocks;
-        nthreads.x = min(e, CUDA_MAX_KERNEL_THREADS);
-        nthreads.y = 1;
-        nthreads.z = 1;
-        nblocks.x = min((e + nthreads.x - 1) / nthreads.x, CUDA_MAX_BLOCKS);
-        nblocks.y = 1;
-        nblocks.z = 1;
-        dummy_Kernel<<<nblocks,nthreads>>>((int*)src_col_ptrs[i]->data,(int*)dest_col_ptrs[i]->data, e, (int*)ans);
-        
-        cudaDeviceSynchronize();
-        cudaMemcpy(final_result+prefix_sum[i], ans, src_col_ptrs[i]->size*sizeof(int), cudaMemcpyDeviceToHost);
-       }
-  printf("\n END OMP\n");
-
-
-  printf("\nRESULT ON HOST:");
-  for(int i=0;i<total_length;i++)
-  {
-      printf("%d\t", h_result[i]);
-  }
-  printf("\n\n");
-
-  cudaMemcpy(d_result,h_result, total_length*sizeof(int), cudaMemcpyHostToDevice);
-  pr_col->data = (void*)d_result;
-  pr_col->size = total_length;
-
-  return GDF_SUCCESS;
-}
-
-} //namespace cugraph
-
-
->>>>>>> a74c478c
+/*
+ * Copyright (c) 2019, NVIDIA CORPORATION.
+ *
+ * Licensed under the Apache License, Version 2.0 (the "License");
+ * you may not use this file except in compliance with the License.
+ * You may obtain a copy of the License at
+ *
+ *     http://www.apache.org/licenses/LICENSE-2.0
+ *
+ * Unless required by applicable law or agreed to in writing, software
+ * distributed under the License is distributed on an "AS IS" BASIS,
+ * WITHOUT WARRANTIES OR CONDITIONS OF ANY KIND, either express or implied.
+ * See the License for the specific language governing permissions and
+ * limitations under the License.
+ */
+
+// snmg pagerank
+// Author: Alex Fender afender@nvidia.com
+ 
+#include "cub/cub.cuh"
+#include <omp.h>
+#include "rmm_utils.h"
+#include <cugraph.h>
+#include "utilities/graph_utils.cuh"
+#include "snmg/utils.cuh"
+#include "utilities/cusparse_helper.h"
+#include "snmg/blas/spmv.cuh"
+#include "snmg/link_analysis/pagerank.cuh"
+#include "snmg/degree/degree.cuh"
+//#define SNMG_DEBUG
+#define SNMG_PR_T
+namespace cugraph
+{
+
+  template<typename IndexType, typename ValueType>
+__global__ void __launch_bounds__(CUDA_MAX_KERNEL_THREADS)
+transition_kernel(const size_t e,
+                  const IndexType *ind,
+                  const IndexType *degree,
+                  ValueType *val) {
+  for (auto i = threadIdx.x + blockIdx.x * blockDim.x; 
+       i < e; 
+       i += gridDim.x * blockDim.x)
+    val[i] = 1.0 / degree[ind[i]];
+}
+
+template <typename IndexType, typename ValueType>
+SNMGpagerank<IndexType,ValueType>::SNMGpagerank(SNMGinfo & env_, size_t* part_off_, 
+             IndexType * off_, IndexType * ind_) : 
+             env(env_), part_off(part_off_), off(off_), ind(ind_) { 
+  id = env.get_thread_num();
+  nt = env.get_num_threads(); 
+  v_glob = part_off[nt];
+  v_loc = part_off[id+1]-part_off[id];
+  IndexType tmp_e;
+  cudaMemcpy(&tmp_e, &off[v_loc], sizeof(IndexType),cudaMemcpyDeviceToHost);
+  cudaCheckError();
+  e_loc = tmp_e;
+  stream = nullptr;
+  is_setup = false;
+  ALLOC_TRY ((void**)&bookmark,   sizeof(ValueType) * v_glob, stream);
+  ALLOC_TRY ((void**)&val, sizeof(ValueType) * e_loc, stream);
+
+  // intialize cusparse. This can take some time.
+  Cusparse::get_handle();
+} 
+
+template <typename IndexType, typename ValueType>
+SNMGpagerank<IndexType,ValueType>::~SNMGpagerank() { 
+  Cusparse::destroy_handle();
+  ALLOC_FREE_TRY(bookmark, stream); 
+  ALLOC_FREE_TRY(val, stream);
+}
+
+template <typename IndexType, typename ValueType>
+void SNMGpagerank<IndexType,ValueType>::transition_vals(const IndexType *degree) {
+  int threads = min(static_cast<IndexType>(e_loc), 256);
+  int blocks = min(static_cast<IndexType>(32*env.get_num_sm()), CUDA_MAX_BLOCKS);
+  transition_kernel<IndexType, ValueType> <<<blocks, threads>>> (e_loc, ind, degree, val);
+  cudaCheckError();
+}
+
+template <typename IndexType, typename ValueType>
+void SNMGpagerank<IndexType,ValueType>::flag_leafs(const IndexType *degree) {
+  int threads = min(static_cast<IndexType>(v_glob), 256);
+  int blocks = min(static_cast<IndexType>(32*env.get_num_sm()), CUDA_MAX_BLOCKS);
+  flag_leafs_kernel<IndexType, ValueType> <<<blocks, threads>>> (v_glob, degree, bookmark);
+  cudaCheckError();
+}    
+
+
+// Artificially create the google matrix by setting val and bookmark
+template <typename IndexType, typename ValueType>
+void SNMGpagerank<IndexType,ValueType>::setup(ValueType _alpha, IndexType** degree) {
+  if (!is_setup) {
+
+    alpha=_alpha;
+    ValueType zero = 0.0; 
+    IndexType *degree_loc;
+    ALLOC_TRY ((void**)&degree_loc,   sizeof(IndexType) * v_glob, stream);
+    degree[id] = degree_loc;
+    if (snmg_degree(1, part_off, off, ind, degree))
+       throw std::string("SNMG Degree failed in Pagerank");
+
+    // Update dangling node vector
+    fill(v_glob, bookmark, zero);
+    flag_leafs(degree_loc);
+    update_dangling_nodes(v_glob, bookmark, alpha);
+
+    // Transition matrix
+    transition_vals(degree_loc);
+
+    //exit
+    ALLOC_FREE_TRY(degree_loc, stream);
+    is_setup = true;
+  }
+  else
+    throw std::string("Setup can be called only once");
+}
+
+// run the power iteration on the google matrix
+template <typename IndexType, typename ValueType>
+void SNMGpagerank<IndexType,ValueType>::solve (int max_iter, ValueType ** pagerank) {
+  if (is_setup) {
+    ValueType  dot_res;
+    ValueType one = 1.0;
+    ValueType *pr = pagerank[id];
+    fill(v_glob, pagerank[id], one/v_glob);
+    dot_res = dot( v_glob, bookmark, pr);
+    SNMGcsrmv<IndexType,ValueType> spmv_solver(env, part_off, off, ind, val, pagerank);
+    for (auto i = 0; i < max_iter; ++i) {
+      spmv_solver.run(pagerank);
+      scal(v_glob, alpha, pr);
+      addv(v_glob, dot_res * (one/v_glob) , pr);
+      dot_res = dot( v_glob, bookmark, pr);
+      scal(v_glob, one/nrm2(v_glob, pr) , pr);
+    }
+    scal(v_glob, one/nrm1(v_glob,pr), pr);
+  }
+  else {
+      throw std::string("Solve was called before setup");
+  }
+}
+
+template class SNMGpagerank<int, double>;
+template class SNMGpagerank<int, float>;
+
+
+} //namespace cugraph
+
+template<typename idx_t, typename val_t>
+gdf_error gdf_snmg_pagerank_impl(
+            gdf_column **src_col_ptrs, 
+            gdf_column **dest_col_ptrs, 
+            gdf_column *pr_col, 
+            const size_t n_gpus, 
+            const float damping_factor, 
+            const int n_iter) {
+  
+  // Must be shared
+  // Set during coo2csr and used in PageRank
+  std::vector<size_t> part_offset(n_gpus+1);
+
+  // Must be shared. 
+  // When a thread encounters an error it will update this value 
+  // using a critical section
+  gdf_error status = GDF_SUCCESS;
+
+  // Pagerank specific.
+  // must be shared between threads
+  idx_t *degree[n_gpus];
+  val_t* pagerank[n_gpus];
+
+  // coo2csr specific.
+  // used to communicate global info such as patition offsets 
+  // must be shared
+  void* coo2csr_comm; 
+
+  #pragma omp parallel num_threads(n_gpus)
+  {
+    #ifdef SNMG_PR_T
+      double t = omp_get_wtime();
+    #endif
+    // Setting basic SNMG env information
+    cugraph::SNMGinfo env;
+    auto i = env.get_thread_num();
+    auto p = env.get_num_threads();
+    cudaSetDevice(i);
+    cudaCheckError();
+
+    // Local CSR columns
+    gdf_column *col_csr_off = new gdf_column;
+    gdf_column *col_csr_ind = new gdf_column;
+
+    // distributed coo2csr
+    // notice that source and destination input are swapped 
+    // this is becasue pagerank needs the transposed CSR
+    // the resulting csr matrix is the transposed adj list
+    gdf_error status_i = gdf_snmg_coo2csr(
+                           &part_offset[0],
+                           false,
+                           &coo2csr_comm,   
+                           dest_col_ptrs[i],
+                           src_col_ptrs[i],
+                           nullptr,
+                           col_csr_off,
+                           col_csr_ind,
+                           nullptr);
+    // coo2csr time
+    #ifdef SNMG_PR_T
+      #pragma omp master 
+      {std::cout <<  omp_get_wtime() - t << " ";}
+      t = omp_get_wtime();
+    #endif
+    // checking coo2csr return code
+    if (status_i != GDF_SUCCESS)
+    {
+      #pragma omp critical
+      status = status_i;
+    }
+    // Allocate and intialize Pagerank class
+    cugraph::SNMGpagerank<idx_t,val_t> pr_solver(env, &part_offset[0], 
+                                static_cast<idx_t*>(col_csr_off->data), 
+                                static_cast<idx_t*>(col_csr_ind->data));
+
+    // Set all constants info, call the SNMG degree feature
+    pr_solver.setup(damping_factor,degree);
+
+    // Setup time
+    #ifdef SNMG_PR_T
+      #pragma omp master 
+      {std::cout <<  omp_get_wtime() - t << " ";}
+      t = omp_get_wtime();
+    #endif
+
+    ALLOC_TRY ((void**)&pagerank[i],   sizeof(val_t) * part_offset[p], nullptr);
+
+    // Run n_iter pagerank MG SPMVs. 
+    pr_solver.solve(n_iter, pagerank);
+
+    // set the result in the gdf column
+    #pragma omp master
+    {
+      ALLOC_TRY ((void**)&pr_col->data,   sizeof(val_t) * part_offset[p], nullptr);
+      cudaMemcpy(pr_col->data, pagerank[i], sizeof(val_t) * part_offset[p], cudaMemcpyDeviceToDevice);
+      cudaCheckError();
+      //default gfd values
+      pr_col->size = part_offset[p];
+      pr_col->valid = nullptr;
+      pr_col->null_count = 0;
+      pr_col->dtype = GDF_FLOAT32;
+      gdf_dtype_extra_info extra_info;
+      extra_info.time_unit = TIME_UNIT_NONE;
+      pr_col->dtype_info = extra_info;
+    }
+    // Power iteration time
+    #ifdef SNMG_PR_T
+      #pragma omp master 
+      {std::cout <<  omp_get_wtime() - t << " ";}
+    #endif
+    // Free
+    gdf_col_delete(col_csr_off);
+    gdf_col_delete(col_csr_ind);
+    ALLOC_FREE_TRY(pagerank[i], nullptr);
+  }
+
+  return status;
+}
+
+gdf_error gdf_snmg_pagerank (
+            gdf_column **src_col_ptrs, 
+            gdf_column **dest_col_ptrs, 
+            gdf_column *pr_col, 
+            const size_t n_gpus, 
+            const float damping_factor = 0.85, 
+            const int n_iter = 10) {
+    // null pointers check
+    GDF_REQUIRE(src_col_ptrs != nullptr, GDF_INVALID_API_CALL);
+    GDF_REQUIRE(dest_col_ptrs != nullptr, GDF_INVALID_API_CALL);
+    GDF_REQUIRE(pr_col != nullptr, GDF_INVALID_API_CALL);
+
+    // parameter values
+    GDF_REQUIRE(damping_factor > 0.0, GDF_INVALID_API_CALL);
+    GDF_REQUIRE(damping_factor < 1.0, GDF_INVALID_API_CALL);
+    GDF_REQUIRE(n_iter > 0, GDF_INVALID_API_CALL);
+    // number of GPU
+    int dev_count;
+    cudaGetDeviceCount(&dev_count);
+    cudaCheckError();
+    GDF_REQUIRE(n_gpus > 0, GDF_INVALID_API_CALL);
+    GDF_REQUIRE(n_gpus < static_cast<size_t>(dev_count+1), GDF_INVALID_API_CALL); 
+
+    // for each GPU
+    for (size_t i = 0; i < n_gpus; ++i)
+    {
+      // src/dest consistency
+      GDF_REQUIRE( src_col_ptrs[i]->size == dest_col_ptrs[i]->size, GDF_COLUMN_SIZE_MISMATCH );
+      GDF_REQUIRE( src_col_ptrs[i]->dtype == dest_col_ptrs[i]->dtype, GDF_UNSUPPORTED_DTYPE );
+      //null mask
+      GDF_REQUIRE( src_col_ptrs[i]->null_count == 0 , GDF_VALIDITY_UNSUPPORTED );
+      GDF_REQUIRE( dest_col_ptrs[i]->null_count == 0 , GDF_VALIDITY_UNSUPPORTED );
+      // int 32 edge list indices
+      GDF_REQUIRE( src_col_ptrs[i]->dtype == GDF_INT32, GDF_UNSUPPORTED_DTYPE);
+      GDF_REQUIRE( dest_col_ptrs[i]->dtype == GDF_INT32, GDF_UNSUPPORTED_DTYPE);
+    }
+
+    gdf_error status =  gdf_snmg_pagerank_impl<int, float>(src_col_ptrs, dest_col_ptrs,
+                                  pr_col, n_gpus, damping_factor, n_iter);
+    return status;
+
+}