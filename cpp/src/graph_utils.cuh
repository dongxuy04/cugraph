--- conflicted
+++ resolved
@@ -301,28 +301,6 @@
 	}
 
 //google matrix kernels
-<<<<<<< HEAD
-template <typename IndexType, typename ValueType>
-__global__ void __launch_bounds__(CUDA_MAX_KERNEL_THREADS)
-degree_coo ( const  IndexType n, const IndexType e, const IndexType *ind, IndexType *degree) {
-    for (int i=threadIdx.x+blockIdx.x*blockDim.x; i<e; i+=gridDim.x*blockDim.x) 
-        atomicAdd(&degree[ind[i]],IndexType{1});
-}
-template <typename IndexType, typename ValueType>
-__global__ void __launch_bounds__(CUDA_MAX_KERNEL_THREADS)
-equi_prob ( const  IndexType n, const IndexType e, const IndexType *ind, ValueType *val, IndexType *degree) {
-    for (int i=threadIdx.x+blockIdx.x*blockDim.x; i<e; i+=gridDim.x*blockDim.x) 
-        val[i] = 1.0/degree[ind[i]];
-}
-
-template <typename IndexType, typename ValueType>
-__global__ void __launch_bounds__(CUDA_MAX_KERNEL_THREADS)
-flag_leafs ( const  IndexType n, IndexType *degree, ValueType *bookmark) {
-    for (int i=threadIdx.x+blockIdx.x*blockDim.x; i<n; i+=gridDim.x*blockDim.x) 
-      if (degree[i]==0)
-        bookmark[i]=1.0;
-}
-=======
 	template<typename IndexType, typename ValueType>
 	__global__ void __launch_bounds__(CUDA_MAX_KERNEL_THREADS)
 	degree_coo(const IndexType n, const IndexType e, const IndexType *ind, IndexType *degree) {
@@ -356,7 +334,6 @@
         }
 
 
->>>>>>> b72248ce
 //notice that in the transposed matrix/csc a dangling node is a node without incomming edges
 //just swap coo src and dest arrays after that to interpret it as HT
 	template<typename IndexType, typename ValueType>
@@ -435,70 +412,6 @@
 	}
 
 // compute the H^T values for an already transposed adjacency matrix, leveraging coo info
-<<<<<<< HEAD
-template <typename IndexType, typename ValueType>
-void HT_matrix_csc_coo ( const  IndexType n, const IndexType e, const IndexType *csrPtr, const IndexType *csrInd, ValueType *val, ValueType *bookmark) {
-  IndexType *degree;
-  cudaStream_t stream{nullptr};
-  ALLOC_MANAGED_TRY ((void**)&degree, sizeof(IndexType) * n, stream);
-  cudaMemset(degree, 0, sizeof(IndexType) * n);
-
-  dim3 nthreads, nblocks;
-  nthreads.x = min((int) e, CUDA_MAX_KERNEL_THREADS); 
-  nthreads.y = 1; 
-  nthreads.z = 1;  
-  nblocks.x  = min((int) (e + nthreads.x - 1)/nthreads.x, CUDA_MAX_BLOCKS); 
-  nblocks.y  = 1; 
-  nblocks.z  = 1;
-  degree_coo<IndexType,ValueType><<<nblocks,nthreads>>>(n,e,csrInd, degree);
-  cudaCheckError();
-  
-  int y = 4;
-  nthreads.x = 32/y;
-  nthreads.y = y;
-  nthreads.z = 8;
-  nblocks.x  = 1;
-  nblocks.y  = 1;
-  nblocks.z  = min((int) (n + nthreads.z - 1)/nthreads.z, CUDA_MAX_BLOCKS); //1; 
-  equi_prob3<IndexType,ValueType><<<nblocks,nthreads>>>(n,e,csrPtr,csrInd, val, degree);
-  //printv(e, val , 0);
-  cudaCheckError();
-  
-  ValueType a = 0.0;
-  fill(n,bookmark,a);
-  cudaCheckError();
-
-  nthreads.x = min((int) n, CUDA_MAX_KERNEL_THREADS); 
-  nthreads.y = 1; 
-  nthreads.z = 1;  
-  nblocks.x  = min((int) (n + nthreads.x - 1)/nthreads.x,CUDA_MAX_BLOCKS); 
-  nblocks.y  = 1; 
-  nblocks.z  = 1;
-  flag_leafs <IndexType,ValueType><<<nblocks,nthreads>>>(n, degree, bookmark);
-  cudaCheckError();
-
-  //this was missing! TODO: check if okay.
-  ALLOC_FREE_TRY(degree, stream);
-}
-
-
-template <typename IndexType, typename ValueType>
-__global__ void __launch_bounds__(CUDA_MAX_KERNEL_THREADS)
-permute_vals_kernel ( const  IndexType e, IndexType *perm, ValueType *in, ValueType *out) {
-    for (int i=threadIdx.x+blockIdx.x*blockDim.x; i<e; i+=gridDim.x*blockDim.x) 
-      out[i] = in[perm[i]];
-}
-
-template <typename IndexType, typename ValueType>
-void permute_vals(const  IndexType e, IndexType *perm, ValueType *in, ValueType *out) {
-  int nthreads = min(e,CUDA_MAX_KERNEL_THREADS); 
-  int nblocks = min((e + nthreads - 1)/nthreads,CUDA_MAX_BLOCKS); 
-  permute_vals_kernel<<<nblocks,nthreads>>>(e,perm,in,out);
-  //printv(e, in , 0);
-  //printv(e, perm , 0);
-  //printv(e, out , 0);
-}
-=======
 	template<typename IndexType, typename ValueType>
 	void HT_matrix_csc_coo(	const IndexType n,
 													const IndexType e,
@@ -565,7 +478,6 @@
 		//printv(e, perm , 0);
 		//printv(e, out , 0);
 	}
->>>>>>> b72248ce
 
 // This will remove duplicate along with sorting
 // This will sort the COO Matrix, row will be sorted and each column of same row will be sorted. 
