/*
 * Copyright (c) 2019, NVIDIA CORPORATION.
 *
 * Licensed under the Apache License, Version 2.0 (the "License");
 * you may not use this file except in compliance with the License.
 * You may obtain a copy of the License at
 *
 *     http://www.apache.org/licenses/LICENSE-2.0
 *
 * Unless required by applicable law or agreed to in writing, software
 * distributed under the License is distributed on an "AS IS" BASIS,
 * WITHOUT WARRANTIES OR CONDITIONS OF ANY KIND, either express or implied.
 * See the License for the specific language governing permissions and
 * limitations under the License.
 */
#pragma once 

<<<<<<< HEAD
/* ----------------------------------------------------------------------------*/
/**
 * @brief Renumber source and destination indexes to be a dense numbering.
 *
 *    Assumptions:
 *       * source and dest have same size and type
 *       * source and dest are either GDF_INT32 or GDF_INT64
 *       * source and dest have a size greater than 0
 *
 *    Note that this function allocates
 *
 *  @param[in]  src - the original source vertices
 *  @param[in]  dst - the original dest vertices
 *  @param[out] src_renumbered - the renumbered source vertices
 *  @param[out] dst_renumbered - the renumbered dest vertices
 *  @param[out] numbering_map - mapping of new vertex ids to old vertex ids
 *
 *  @return GDF_SUCCESS on success, an error code on failure.
 */
gdf_error gdf_renumber_vertices(const gdf_column *src, const gdf_column *dst,
				gdf_column **src_renumbered, gdf_column **dst_renumbered,
				gdf_column **numbering_map);

/**
 * @brief This function initializes the graph object with a set of edges specified in
 *        COO format.
 *
 *    Note:
 *       * This function does not allocate memory.
 *
 *    Assumptions:
 *       * The graph object has not already been initialized with an edge list
 *       * source and dest have same size and type
 *       * source and dest are either GDF_INT32 or GDF_INT64
 *       * source and dest have a size greater than 0
 *
 *  @param[in,out]  graph - the graph object to update
 *  @param[in]      src_indices - Column containing the source vertex ids
 *                  Indices are expected to be in the range [0, n-1].
 *  @param[in]      dest_indices - Column containing the dest vertex ids.
 *                  Indices are expected to be in the range [0, n-1].
 *  @param[in]      edge_data - Column containing the edge weights (optional)
 *                  Type is expected to be floating point.
 *
 *  @return GDF_SUCCESS on success, an error code on failure.
 */
gdf_error gdf_edge_list_view(gdf_graph *graph, 
=======
/**
 * @Synopsis   Wrap existing gdf columns representing an edge list in a gdf_graph.
 *             cuGRAPH does not own the memory used to represent this graph. This function does not allocate memory.
 *             This function does not delete any existing data in the cuGRAPH graph descriptor
 *
 * @Param[in] *source_indices        This gdf_column of size E (number of edges) contains the index of the source for each edge.
 *                                   Indices must be in the range [0, V-1].
 * @Param[in] *destination_indices   This gdf_column of size E (number of edges) contains the index of the destination for each edge.
 *                                   Indices must be in the range [0, V-1].
 * @Param[in] *edge_data (optional)  This pointer can be nullptr. If not, this gdf_column of size E (number of edges) contains the weiht for each edge.
 *                                   The type expected to be floating point.
 *
 * @Param[out] *graph                cuGRAPH graph descriptor containing the newly added edge list (edge_data is optional).
 *
 * @Returns                          GDF_SUCCESS upon successful completion.
 */
/* ----------------------------------------------------------------------------*/
gdf_error gdf_edge_list_view(gdf_graph *graph,
>>>>>>> b72248ce
                             const gdf_column *source_indices,
                             const gdf_column *destination_indices,
                             const gdf_column *edge_data);

/**
 * @Synopsis   Wrap existing gdf columns representing adjacency lists in a gdf_graph.
 *             cuGRAPH does not own the memory used to represent this graph. This function does not allocate memory.
 *             This function does not delete any existing data in the cuGRAPH graph descriptor
 *
 * @Param[in] *offsets               This gdf_column of size V+1 (V is number of vertices) contains the offset of adjacency lists of every vertex.
 *                                   Offsets must be in the range [0, E] (number of edges).
 * @Param[in] *indices               This gdf_column of size E contains the index of the destination for each edge.
 *                                   Indices must be in the range [0, V-1].
 * @Param[in] *edge_data (optional)  This pointer can be nullptr. If not, this gdf_column of size E (number of edges) contains the weiht for each edge.
 *                                   The type expected to be floating point.
 *
 * @Param[out] *graph                cuGRAPH graph descriptor containing the newly added adjacency list (edge_data is optional).
 *
 * @Returns                          GDF_SUCCESS upon successful completion.
 */
/* ----------------------------------------------------------------------------*/
gdf_error gdf_adj_list_view (gdf_graph *graph,
                             const gdf_column *offsets,
                             const gdf_column *indices,
                             const gdf_column *edge_data);

/**
 * @Synopsis   Create the adjacency lists of a gdf_graph from its edge list.
 *             cuGRAPH allocates and owns the memory required for storing the created adjacency list.
 *             This function does not delete any existing data in the cuGRAPH graph descriptor
 *
 * @Param[in, out] *graph            in  : graph descriptor containing a valid gdf_edge_list structure pointed by graph->edgeList
 *                                   out : graph->adjList is set to a gdf_adj_list structure containing the generated adjacency list
 *
 * @Returns                          GDF_SUCCESS upon successful completion. If graph->edgeList is nullptr then GDF_INVALID_API_CALL is returned.
 */
/* ----------------------------------------------------------------------------*/
gdf_error gdf_add_adj_list(gdf_graph *graph);

/**
 * @Synopsis   Create the transposed adjacency list from the edge list of a gdf_graph.
 *             cuGRAPH allocates and owns the memory required for storing the created transposed adjacency list.
 *             This function does not delete any existing data in the cuGRAPH graph descriptor
 *
 * @Param[in, out] *graph            in  : graph descriptor containing either a valid gdf_edge_list structure pointed by graph->edgeList
 *                                         or a valid gdf_adj_list structure pointed by graph->adjList
 *                                   out : graph->transposedAdjList is set to a gdf_adj_list structure containing the generated transposed adjacency list
 *
 * @Returns                          GDF_SUCCESS upon successful completion. If both graph->edgeList and graph->adjList are nullptr then GDF_INVALID_API_CALL is returned.
 */
/* ----------------------------------------------------------------------------*/

gdf_error gdf_add_transposed_adj_list(gdf_graph *graph);

/**
 * @Synopsis   Create the edge lists of a gdf_graph from its adjacency list.
 *             cuGRAPH allocates and owns the memory required for storing the created edge list.
 *             This function does not delete any existing data in the cuGRAPH graph descriptor
 *
 * @Param[in, out] *graph            in  : graph descriptor containing a valid gdf_adj_list structure pointed by graph->adjList
 *                                   out : graph->edgeList is set to a gdf_edge_list structure containing the generated edge list
 *
 * @Returns                          GDF_SUCCESS upon successful completion. If graph->adjList is nullptr then GDF_INVALID_API_CALL is returned.
 */
/* ----------------------------------------------------------------------------*/
gdf_error gdf_add_edge_list(gdf_graph *graph);

/**
 * @Synopsis   Deletes the adjacency list of a gdf_graph
 *
 * @Param[in, out] *graph            in  : graph descriptor with graph->adjList pointing to a gdf_adj_list structure
 *                                   out : graph descriptor with graph->adjList set to nullptr
 *
 * @Returns                          GDF_SUCCESS upon successful completion.
 */
/* ----------------------------------------------------------------------------*/
gdf_error gdf_delete_adj_list(gdf_graph *graph);

/**
 * @Synopsis   Deletes the edge list of a gdf_graph
 *
 * @Param[in, out] *graph            in  : graph descriptor with graph->edgeList pointing to a gdf_edge_list structure
 *                                   out : graph descriptor with graph->edgeList set to nullptr
 *
 * @Returns                          GDF_SUCCESS upon successful completion.
 */
/* ----------------------------------------------------------------------------*/
gdf_error gdf_delete_edge_list(gdf_graph *graph);

/**
 * @Synopsis   Deletes the transposed adjacency list of a gdf_graph
 *
 * @Param[in, out] *graph            in  : graph descriptor with graph->transposedAdjList pointing to a gdf_adj_list structure
 *                                   out : graph descriptor with graph->transposedAdjList set to nullptr
 *
 * @Returns                          GDF_SUCCESS upon successful completion.
 */
/* ----------------------------------------------------------------------------*/
gdf_error gdf_delete_transposed_adj_list(gdf_graph *graph);

/**
 * @Synopsis Find pairs of vertices in the input graph such that each pair is connected by
 *  a path that is two hops in length.
 * @param graph The input graph
 * @param first An uninitialized gdf_column which will be initialized to contain the
 * first entry of each result pair.
 * @param second An uninitialized gdf_column which will be initialized to contain the
 * second entry of each result pair.
 * @return GDF_SUCCESS upon successful completion. 
 */
/* ----------------------------------------------------------------------------*/
gdf_error gdf_get_two_hop_neighbors(gdf_graph* graph, gdf_column* first, gdf_column* second);

/**
 * @Synopsis   Computes degree(in, out, in+out) of all the nodes of a gdf_graph
 *
 * @Param[in] *graph                 graph descriptor with graph->transposedAdjList or graph->adjList present
 * @Param[in] x                      integer value indicating type of degree calculation
 *                                   0 : in+out degree
 *                                   1 : in-degree
 *                                   2 : out-degree
 * @Param[out] *degree               gdf_column of size V (V is number of vertices) initialized to zeros.
 *                                   Contains the computed degree of every vertex.
 *
 * @Returns                          GDF_SUCCESS upon successful completion.
 */
/* ----------------------------------------------------------------------------*/
gdf_error gdf_degree(gdf_graph *graph, gdf_column *degree, int x);<|MERGE_RESOLUTION|>--- conflicted
+++ resolved
@@ -15,55 +15,31 @@
  */
 #pragma once 
 
-<<<<<<< HEAD
 /* ----------------------------------------------------------------------------*/
+
 /**
- * @brief Renumber source and destination indexes to be a dense numbering.
+ * @Synopsis Renumber source and destination indexes to be a dense numbering.
  *
  *    Assumptions:
  *       * source and dest have same size and type
  *       * source and dest are either GDF_INT32 or GDF_INT64
  *       * source and dest have a size greater than 0
  *
- *    Note that this function allocates
+ *    Note that this function allocates memory for the src_renumbered,
+ *    dst_renumbered and numbering_map arrays.
  *
- *  @param[in]  src - the original source vertices
- *  @param[in]  dst - the original dest vertices
- *  @param[out] src_renumbered - the renumbered source vertices
- *  @param[out] dst_renumbered - the renumbered dest vertices
- *  @param[out] numbering_map - mapping of new vertex ids to old vertex ids
+ *  @Param[in]  src - the original source vertices
+ *  @Param[in]  dst - the original dest vertices
+ *  @Param[out] src_renumbered - the renumbered source vertices
+ *  @Param[out] dst_renumbered - the renumbered dest vertices
+ *  @Param[out] numbering_map - mapping of new vertex ids to old vertex ids
  *
- *  @return GDF_SUCCESS on success, an error code on failure.
+ *  @Returns    GDF_SUCCESS on success, an error code on failure.
  */
 gdf_error gdf_renumber_vertices(const gdf_column *src, const gdf_column *dst,
 				gdf_column **src_renumbered, gdf_column **dst_renumbered,
 				gdf_column **numbering_map);
 
-/**
- * @brief This function initializes the graph object with a set of edges specified in
- *        COO format.
- *
- *    Note:
- *       * This function does not allocate memory.
- *
- *    Assumptions:
- *       * The graph object has not already been initialized with an edge list
- *       * source and dest have same size and type
- *       * source and dest are either GDF_INT32 or GDF_INT64
- *       * source and dest have a size greater than 0
- *
- *  @param[in,out]  graph - the graph object to update
- *  @param[in]      src_indices - Column containing the source vertex ids
- *                  Indices are expected to be in the range [0, n-1].
- *  @param[in]      dest_indices - Column containing the dest vertex ids.
- *                  Indices are expected to be in the range [0, n-1].
- *  @param[in]      edge_data - Column containing the edge weights (optional)
- *                  Type is expected to be floating point.
- *
- *  @return GDF_SUCCESS on success, an error code on failure.
- */
-gdf_error gdf_edge_list_view(gdf_graph *graph, 
-=======
 /**
  * @Synopsis   Wrap existing gdf columns representing an edge list in a gdf_graph.
  *             cuGRAPH does not own the memory used to represent this graph. This function does not allocate memory.
@@ -82,7 +58,6 @@
  */
 /* ----------------------------------------------------------------------------*/
 gdf_error gdf_edge_list_view(gdf_graph *graph,
->>>>>>> b72248ce
                              const gdf_column *source_indices,
                              const gdf_column *destination_indices,
                              const gdf_column *edge_data);
