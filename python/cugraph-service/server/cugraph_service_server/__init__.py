# Copyright (c) 2022-2023, NVIDIA CORPORATION.
#
# Licensed under the Apache License, Version 2.0 (the "License");
# you may not use this file except in compliance with the License.
# You may obtain a copy of the License at
#
#     http://www.apache.org/licenses/LICENSE-2.0
#
# Unless required by applicable law or agreed to in writing, software
# distributed under the License is distributed on an "AS IS" BASIS,
# WITHOUT WARRANTIES OR CONDITIONS OF ANY KIND, either express or implied.
# See the License for the specific language governing permissions and
# limitations under the License.

from cugraph_service_client import defaults
from cugraph_service_client.cugraph_service_thrift import create_server

from cugraph_service_server.cugraph_handler import CugraphHandler


def start_server_blocking(
    graph_creation_extension_dir=None,
    start_local_cuda_cluster=False,
    dask_scheduler_file=None,
    host=defaults.host,
    port=defaults.port,
    protocol=None,
    rmm_pool_size=None,
    dask_worker_devices=None,
    console_message="",
):
    """
    Start the cugraph_service server on host/port, with graph creation
    extensions in graph_creation_extension_dir preloaded if specified, and a
    dask client initialized based on dask_scheduler_file if specified (if not
    specified, server runs in SG mode). If console_message is specified, the
    string is printed just after the handler is created and before the server
    starts listening for connections. This call blocks indefinitely until
    Ctrl-C.
    """
    handler = CugraphHandler()
    if start_local_cuda_cluster and (dask_scheduler_file is not None):
        raise ValueError(
            "dask_scheduler_file cannot be set if start_local_cuda_cluster is True"
        )

    if graph_creation_extension_dir is not None:
        handler.load_graph_creation_extensions(graph_creation_extension_dir)
    if dask_scheduler_file is not None:
        handler.initialize_dask_client(dask_scheduler_file=dask_scheduler_file)
    elif start_local_cuda_cluster:
        handler.initialize_dask_client(
            protocol=protocol,
            rmm_pool_size=rmm_pool_size,
            dask_worker_devices=dask_worker_devices,
        )

    if console_message != "":
        print(console_message, flush=True)
    server = create_server(handler, host=host, port=port)
    server.serve()  # blocks until Ctrl-C (kill -2)


<<<<<<< HEAD
__version__ = "23.06.02"
=======
__version__ = "23.08.00"
>>>>>>> 15f8bbaf
<|MERGE_RESOLUTION|>--- conflicted
+++ resolved
@@ -61,8 +61,4 @@
     server.serve()  # blocks until Ctrl-C (kill -2)
 
 
-<<<<<<< HEAD
-__version__ = "23.06.02"
-=======
-__version__ = "23.08.00"
->>>>>>> 15f8bbaf
+__version__ = "23.08.00"