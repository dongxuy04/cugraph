# Copyright (c) 2023, NVIDIA CORPORATION.
# Licensed under the Apache License, Version 2.0 (the "License");
# you may not use this file except in compliance with the License.
# You may obtain a copy of the License at
#
#     http://www.apache.org/licenses/LICENSE-2.0
#
# Unless required by applicable law or agreed to in writing, software
# distributed under the License is distributed on an "AS IS" BASIS,
# WITHOUT WARRANTIES OR CONDITIONS OF ANY KIND, either express or implied.
# See the License for the specific language governing permissions and
# limitations under the License.

import tempfile

import os
import re

import cupy
import cudf

from cugraph.experimental.gnn import BulkSampler
from cugraph.utilities.utils import import_optional, MissingModule

from cugraph_pyg.data import CuGraphStore
from cugraph_pyg.sampler.cugraph_sampler import _sampler_output_from_sampling_results

from typing import Union, Tuple, Sequence, List, Dict

torch_geometric = import_optional("torch_geometric")
torch = import_optional("torch")
InputNodes = (
    Sequence
    if isinstance(torch_geometric, MissingModule)
    else torch_geometric.typing.InputNodes
)


class EXPERIMENTAL__BulkSampleLoader:

    __ex_parquet_file = re.compile(r"batch=([0-9]+)\-([0-9]+)\.parquet")

    def __init__(
        self,
        feature_store: CuGraphStore,
        graph_store: CuGraphStore,
        input_nodes: InputNodes = None,
        batch_size: int = 0,
        shuffle: bool = False,
        edge_types: Sequence[Tuple[str]] = None,
        directory: Union[str, tempfile.TemporaryDirectory] = None,
        input_files: List[str] = None,
        starting_batch_id: int = 0,
        batches_per_partition: int = 100,
        # Sampler args
        num_neighbors: Union[List[int], Dict[Tuple[str, str, str], List[int]]] = None,
        replace: bool = True,
        # Other kwargs for the BulkSampler
        **kwargs,
    ):
        """
        Executes a bulk sampling job immediately upon creation.
        Allows iteration over the returned results.

        Parameters
        ----------
        feature_store: CuGraphStore
            The feature store containing features for the graph.

        graph_store: CuGraphStore
            The graph store containing the graph structure.

        input_nodes: InputNodes
            The input nodes associated with this sampler.
            If None, this loader will load batches
            from disk rather than performing sampling in memory.

        batch_size: int
            The number of input nodes per sampling batch.
            Generally required unless loading already-sampled
            data from disk.

        shuffle: bool (optional, default=False)
            Whether to shuffle the input indices.
            If True, will shuffle the input indices.
            If False, will create batches in the original order.

        edge_types: Sequence[Tuple[str]] (optional, default=None)
            The desired edge types for the subgraph.
            Defaults to all edges in the graph.

        directory: str (optional, default=new tempdir)
            The path of the directory to write samples to.
            Defaults to a new generated temporary directory.

        input_files: List[str] (optional, default=None)
            The input files to read from the directory containing
            samples.  This argument is only used when loading
            alread-sampled batches from disk.

        starting_batch_id: int (optional, default=0)
            The starting id for each batch.  Defaults to 0.

        batches_per_partition: int (optional, default=100)
            The number of batches in each output partition.
            Defaults to 100.  Gets passed to the bulk
            sampler if there is one; otherwise, this argument
            is used to determine which files to read.

        num_neighbors: Union[List[int],
                 Dict[Tuple[str, str, str], List[int]]] (required)
            The number of neighbors to sample for each node in each iteration.
            If an entry is set to -1, all neighbors will be included.
            In heterogeneous graphs, may also take in a dictionary denoting
            the number of neighbors to sample for each individual edge type.

            Note: in cuGraph, only one value of num_neighbors is currently supported.
            Passing in a dictionary will result in an exception.
        """

        self.__feature_store = feature_store
        self.__graph_store = graph_store
        self.__next_batch = -1
        self.__end_exclusive = -1
        self.__batches_per_partition = batches_per_partition
        self.__starting_batch_id = starting_batch_id

        self._total_read_time = 0.0
        self._total_convert_time = 0.0
        self._total_feature_time = 0.0

        if input_nodes is None:
            # Will be loading from disk
            self.__num_batches = input_nodes
            self.__directory = directory
            if input_files is None:
                if isinstance(self.__directory, str):
                    self.__input_files = iter(os.listdir(self.__directory))
                else:
                    self.__input_files = iter(os.listdir(self.__directory.name))
            else:
                self.__input_files = iter(input_files)
            return

        input_type, input_nodes = torch_geometric.loader.utils.get_input_nodes(
            (feature_store, graph_store), input_nodes
        )
        if input_type is not None:
            input_nodes = graph_store._get_sample_from_vertex_groups(
                {input_type: input_nodes}
            )

        if batch_size is None or batch_size < 1:
            raise ValueError("Batch size must be >= 1")

        self.__directory = tempfile.TemporaryDirectory(dir=directory)

        if isinstance(num_neighbors, dict):
            raise ValueError("num_neighbors dict is currently unsupported!")

        renumber = (
            True
            if (
                (len(self.__graph_store.node_types) == 1)
                and (len(self.__graph_store.edge_types) == 1)
            )
            else False
        )

        bulk_sampler = BulkSampler(
            batch_size,
            self.__directory.name,
            self.__graph_store._subgraph(edge_types),
            fanout_vals=num_neighbors,
            with_replacement=replace,
            batches_per_partition=self.__batches_per_partition,
            renumber=renumber,
            **kwargs,
        )

        # Make sure indices are in cupy
        input_nodes = cupy.asarray(input_nodes)

        # Shuffle
        if shuffle:
            cupy.random.shuffle(input_nodes)

        # Truncate if we can't evenly divide the input array
        stop = (len(input_nodes) // batch_size) * batch_size
        input_nodes = input_nodes[:stop]

        # Split into batches
        input_nodes = cupy.split(input_nodes, len(input_nodes) // batch_size)

        self.__num_batches = 0
        for batch_num, batch_i in enumerate(input_nodes):
            self.__num_batches += 1
            bulk_sampler.add_batches(
                cudf.DataFrame(
                    {
                        "start": batch_i,
                        "batch": cupy.full(
                            batch_size, batch_num + starting_batch_id, dtype="int32"
                        ),
                    }
                ),
                start_col_name="start",
                batch_col_name="batch",
            )

        bulk_sampler.flush()
        self.__input_files = iter(os.listdir(self.__directory.name))

    def __next__(self):
        from time import perf_counter

        start_time_read_data = perf_counter()

        # Load the next set of sampling results if necessary
        if self.__next_batch >= self.__end_exclusive:
            if self.__directory is None:
                raise StopIteration

            # Read the next parquet file into memory
            dir_path = (
                self.__directory
                if isinstance(self.__directory, str)
                else self.__directory.name
            )

            # Will raise StopIteration if there are no files left
            try:
                fname = next(self.__input_files)
            except StopIteration as ex:
                # Won't delete a non-temp dir (since it would just be deleting a string)
                del self.__directory
                self.__directory = None
                raise StopIteration(ex)

            m = self.__ex_parquet_file.match(fname)
            if m is None:
                raise ValueError(f"Invalid parquet filename {fname}")

            self.__start_inclusive, end_inclusive = [int(g) for g in m.groups()]
            self.__next_batch = self.__start_inclusive
            self.__end_exclusive = end_inclusive + 1

            parquet_path = os.path.join(
                dir_path,
                fname,
            )

            columns = {
                "sources": "int64",
                "destinations": "int64",
                # 'edge_id':'int64',
                "edge_type": "int32",
                "batch_id": "int32",
                "hop_id": "int32",
            }

            raw_sample_data = cudf.read_parquet(parquet_path)
            if "map" in raw_sample_data.columns:
                map_end = raw_sample_data["map"].iloc[
                    (end_inclusive - self.__start_inclusive + 1)
                ]
                self.__renumber_map = torch.as_tensor(
                    raw_sample_data["map"].iloc[0:map_end], device="cuda"
                )
                raw_sample_data.drop("map", axis=1, inplace=True)
<<<<<<< HEAD
                print("renumber_map:", self.__renumber_map)
=======
>>>>>>> 95a72ab4
            else:
                self.__renumber_map = None

            self.__data = raw_sample_data[list(columns.keys())].astype(columns)
            self.__data.dropna(inplace=True)

        end_time_read_data = perf_counter()
        self._total_read_time += end_time_read_data - start_time_read_data

        # Pull the next set of sampling results out of the dataframe in memory
        start_time_convert = perf_counter()
        f = self.__data["batch_id"] == self.__next_batch
        if self.__renumber_map is not None:
            i = self.__next_batch - self.__start_inclusive
            ix_start, ix_end = self.__renumber_map[[i, i + 1]].tolist()
            current_renumber_map = self.__renumber_map[ix_start:ix_end]

            if len(current_renumber_map) != ix_end - ix_start:
                raise ValueError("invalid renumber map")
        else:
            current_renumber_map = None

        sampler_output = _sampler_output_from_sampling_results(
            self.__data[f], current_renumber_map, self.__graph_store
        )

        end_time_convert = perf_counter()
        self._total_convert_time += end_time_convert - start_time_convert

        # Get ready for next iteration
        self.__next_batch += 1

        start_time_feature = perf_counter()
        # Get and return the sampled subgraph
        out = torch_geometric.loader.utils.filter_custom_store(
            self.__feature_store,
            self.__graph_store,
            sampler_output.node,
            sampler_output.row,
            sampler_output.col,
            sampler_output.edge,
        )

        # Account for CSR format in cuGraph vs. CSC format in PyG
        for node_type in out.edge_index_dict:
            out[node_type].edge_index[0], out[node_type].edge_index[1] = (
                out[node_type].edge_index[1],
                out[node_type].edge_index[0],
            )

<<<<<<< HEAD
            out.set_value_dict("num_sampled_nodes", sampler_output.num_sampled_nodes)
            out.set_value_dict("num_sampled_edges", sampler_output.num_sampled_edges)
=======
        out.set_value_dict("num_sampled_nodes", sampler_output.num_sampled_nodes)
        out.set_value_dict("num_sampled_edges", sampler_output.num_sampled_edges)

>>>>>>> 95a72ab4
        end_time_feature = perf_counter()

        self._total_feature_time += end_time_feature - start_time_feature

        return out

    def __iter__(self):
        return self


class EXPERIMENTAL__CuGraphNeighborLoader:
    def __init__(
        self,
        data: Union[CuGraphStore, Tuple[CuGraphStore, CuGraphStore]],
        input_nodes: Union[InputNodes, int] = None,
        batch_size: int = None,
        **kwargs,
    ):
        """
        Parameters
        ----------
        data: CuGraphStore or (CuGraphStore, CuGraphStore)
            The CuGraphStore or stores where the graph/feature data is held.

        batch_size: int (required)
            The number of input nodes in each batch.

        input_nodes: Union[InputNodes, int] (required)
            The input nodes associated with this sampler.

        **kwargs: kwargs
            Keyword arguments to pass through for sampling.
            i.e. "shuffle", "fanout"
            See BulkSampleLoader.
        """

        if input_nodes is None:
            raise ValueError("input_nodes is required")
        if batch_size is None:
            raise ValueError("batch_size is required")

        # Allow passing in a feature store and graph store as a tuple, as
        # in the standard PyG API.  If only one is passed, it is assumed
        # it is behaving as both a graph store and a feature store.
        if isinstance(data, (list, tuple)):
            self.__feature_store, self.__graph_store = data
        else:
            self.__feature_store = data
            self.__graph_store = data

        self.__batch_size = batch_size
        self.__input_nodes = input_nodes
        self.inner_loader_args = kwargs

    def __iter__(self):
        self.current_loader = EXPERIMENTAL__BulkSampleLoader(
            self.__feature_store,
            self.__graph_store,
            self.__input_nodes,
            self.__batch_size,
            **self.inner_loader_args,
        )

        return self.current_loader<|MERGE_RESOLUTION|>--- conflicted
+++ resolved
@@ -268,10 +268,6 @@
                     raw_sample_data["map"].iloc[0:map_end], device="cuda"
                 )
                 raw_sample_data.drop("map", axis=1, inplace=True)
-<<<<<<< HEAD
-                print("renumber_map:", self.__renumber_map)
-=======
->>>>>>> 95a72ab4
             else:
                 self.__renumber_map = None
 
@@ -322,14 +318,9 @@
                 out[node_type].edge_index[0],
             )
 
-<<<<<<< HEAD
-            out.set_value_dict("num_sampled_nodes", sampler_output.num_sampled_nodes)
-            out.set_value_dict("num_sampled_edges", sampler_output.num_sampled_edges)
-=======
         out.set_value_dict("num_sampled_nodes", sampler_output.num_sampled_nodes)
         out.set_value_dict("num_sampled_edges", sampler_output.num_sampled_edges)
 
->>>>>>> 95a72ab4
         end_time_feature = perf_counter()
 
         self._total_feature_time += end_time_feature - start_time_feature
