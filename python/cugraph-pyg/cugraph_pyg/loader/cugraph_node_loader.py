--- conflicted
+++ resolved
@@ -49,11 +49,7 @@
         shuffle: bool = False,
         edge_types: Sequence[Tuple[str]] = None,
         directory: Union[str, tempfile.TemporaryDirectory] = None,
-<<<<<<< HEAD
-        input_files: List[str]=None,
-=======
         input_files: List[str] = None,
->>>>>>> 2e344f7d
         starting_batch_id: int = 0,
         batches_per_partition: int = 100,
         # Sampler args
