# Copyright (c) 2022-2023, NVIDIA CORPORATION.
#
# Licensed under the Apache License, Version 2.0 (the "License");
# you may not use this file except in compliance with the License.
# You may obtain a copy of the License at
#
#     http://www.apache.org/licenses/LICENSE-2.0
#
# Unless required by applicable law or agreed to in writing, software
# distributed under the License is distributed on an "AS IS" BASIS,
# WITHOUT WARRANTIES OR CONDITIONS OF ANY KIND, either express or implied.
# See the License for the specific language governing permissions and
# limitations under the License.

from __future__ import annotations

import warnings

import numpy
from dask import delayed
from dask.distributed import Lock, get_client, wait

import dask_cudf
import cudf
import cupy as cp

from pylibcugraph import ResourceHandle

from pylibcugraph import uniform_neighbor_sample as pylibcugraph_uniform_neighbor_sample
from pylibcugraph.utilities.api_tools import deprecated_warning_wrapper

from cugraph.dask.comms import comms as Comms
from cugraph.dask.common.input_utils import get_distributed_data
from cugraph.dask import get_n_workers

from typing import Sequence, List, Union, Tuple
from typing import TYPE_CHECKING

from cugraph.dask.common.part_utils import (
    get_persisted_df_worker_map,
    persist_dask_df_equal_parts_per_worker,
)

if TYPE_CHECKING:
    from cugraph import Graph

src_n = "sources"
dst_n = "destinations"
indices_n = "indices"
weight_n = "weight"
edge_id_n = "edge_id"
edge_type_n = "edge_type"
batch_id_n = "batch_id"
offsets_n = "offsets"
hop_id_n = "hop_id"

start_col_name = "_START_"
batch_col_name = "_BATCH_"


def create_empty_df(indices_t, weight_t):
    df = cudf.DataFrame(
        {
            src_n: numpy.empty(shape=0, dtype=indices_t),
            dst_n: numpy.empty(shape=0, dtype=indices_t),
            indices_n: numpy.empty(shape=0, dtype=weight_t),
        }
    )
    return df


def create_empty_df_with_edge_props(indices_t, weight_t, return_offsets=False):
    if return_offsets:
        df = cudf.DataFrame(
            {
                src_n: numpy.empty(shape=0, dtype=indices_t),
                dst_n: numpy.empty(shape=0, dtype=indices_t),
                weight_n: numpy.empty(shape=0, dtype=weight_t),
                edge_id_n: numpy.empty(shape=0, dtype=indices_t),
                edge_type_n: numpy.empty(shape=0, dtype="int32"),
                hop_id_n: numpy.empty(shape=0, dtype="int32"),
            }
        )
        empty_df_offsets = cudf.DataFrame(
            {
                offsets_n: numpy.empty(shape=0, dtype="int32"),
                batch_id_n: numpy.empty(shape=0, dtype="int32"),
            }
        )
        return df, empty_df_offsets
    else:
        df = cudf.DataFrame(
            {
                src_n: numpy.empty(shape=0, dtype=indices_t),
                dst_n: numpy.empty(shape=0, dtype=indices_t),
                weight_n: numpy.empty(shape=0, dtype=weight_t),
                edge_id_n: numpy.empty(shape=0, dtype=indices_t),
                edge_type_n: numpy.empty(shape=0, dtype="int32"),
                hop_id_n: numpy.empty(shape=0, dtype="int32"),
                batch_id_n: numpy.empty(shape=0, dtype="int32"),
            }
        )
        return df


def convert_to_cudf(cp_arrays, weight_t, with_edge_properties, return_offsets=False):
    """
    Creates a cudf DataFrame from cupy arrays from pylibcugraph wrapper
    """
    df = cudf.DataFrame()

    if with_edge_properties:
        (
            sources,
            destinations,
            weights,
            edge_ids,
            edge_types,
            batch_ids,
            offsets,
            hop_ids,
        ) = cp_arrays

        df[src_n] = sources
        df[dst_n] = destinations
        df[weight_n] = weights
        df[edge_id_n] = edge_ids
        df[edge_type_n] = edge_types
        df[hop_id_n] = hop_ids

        if return_offsets:
            offsets_df = cudf.DataFrame(
                {
                    batch_id_n: batch_ids,
                    offsets_n: offsets[:-1],
                }
            )
            return df, offsets_df
        else:
            if len(batch_ids) > 0:
                batch_ids = cudf.Series(batch_ids).repeat(cp.diff(offsets))
                batch_ids.reset_index(drop=True, inplace=True)

            df[batch_id_n] = batch_ids
            return df
    else:
        cupy_sources, cupy_destinations, cupy_indices = cp_arrays

        df[src_n] = cupy_sources
        df[dst_n] = cupy_destinations
        df[indices_n] = cupy_indices

        if cupy_indices is not None:
            if weight_t == "int32":
                df.indices = df.indices.astype("int32")
            elif weight_t == "int64":
                df.indices = df.indices.astype("int64")

        return df


def __get_label_to_output_comm_rank(min_batch_id, max_batch_id, n_workers):
    num_batches = max_batch_id - min_batch_id + 1
    num_batches = int(num_batches)
    z = cp.zeros(num_batches, dtype="int32")
    s = cp.array_split(cp.arange(num_batches), n_workers)
    for i, t in enumerate(s):
        z[t] = i

    return z


def _call_plc_uniform_neighbor_sample(
    sID,
    mg_graph_x,
    st_x,
    keep_batches_together,
    n_workers,
    min_batch_id,
    max_batch_id,
    fanout_vals,
    with_replacement,
    weight_t,
    with_edge_properties,
    random_state=None,
    return_offsets=False,
<<<<<<< HEAD
    unique_sources=False,
    carry_over_sources=False,
=======
    return_hops=True,
    prior_sources_behavior=None,
>>>>>>> 4535d388
    deduplicate_sources=False,
):
    st_x = st_x[0]
    start_list_x = st_x[start_col_name]
    batch_id_list_x = st_x[batch_col_name] if batch_col_name in st_x else None

    label_list = None
    label_to_output_comm_rank = None
    if keep_batches_together:
        label_list = cp.arange(min_batch_id, max_batch_id + 1, dtype="int32")
        label_to_output_comm_rank = __get_label_to_output_comm_rank(
            min_batch_id, max_batch_id, n_workers
        )

    cp_arrays = pylibcugraph_uniform_neighbor_sample(
        resource_handle=ResourceHandle(Comms.get_handle(sID).getHandle()),
        input_graph=mg_graph_x,
        start_list=start_list_x,
        label_list=label_list,
        label_to_output_comm_rank=label_to_output_comm_rank,
        h_fan_out=fanout_vals,
        with_replacement=with_replacement,
        do_expensive_check=False,
        with_edge_properties=with_edge_properties,
        batch_id_list=batch_id_list_x,
        random_state=random_state,
<<<<<<< HEAD
        unique_sources=unique_sources,
        carry_over_sources=carry_over_sources,
        deduplicate_sources=deduplicate_sources,
=======
        prior_sources_behavior=prior_sources_behavior,
        deduplicate_sources=deduplicate_sources,
        return_hops=return_hops,
>>>>>>> 4535d388
    )
    return convert_to_cudf(
        cp_arrays, weight_t, with_edge_properties, return_offsets=return_offsets
    )


def _call_plc_uniform_neighbor_sample_legacy(
    sID,
    mg_graph_x,
    st_x,
    label_list,
    label_to_output_comm_rank,
    fanout_vals,
    with_replacement,
    weight_t,
    with_edge_properties,
    random_state=None,
    return_offsets=False,
    return_hops=True,
):
    start_list_x = st_x[start_col_name]
    batch_id_list_x = st_x[batch_col_name] if batch_col_name in st_x else None
    cp_arrays = pylibcugraph_uniform_neighbor_sample(
        resource_handle=ResourceHandle(Comms.get_handle(sID).getHandle()),
        input_graph=mg_graph_x,
        start_list=start_list_x,
        label_list=label_list,
        label_to_output_comm_rank=label_to_output_comm_rank,
        h_fan_out=fanout_vals,
        with_replacement=with_replacement,
        do_expensive_check=False,
        with_edge_properties=with_edge_properties,
        batch_id_list=batch_id_list_x,
        random_state=random_state,
        return_hops=return_hops,
    )
    return convert_to_cudf(
        cp_arrays, weight_t, with_edge_properties, return_offsets=return_offsets
    )


def _mg_call_plc_uniform_neighbor_sample_legacy(
    client,
    session_id,
    input_graph,
    ddf,
    label_list,
    label_to_output_comm_rank,
    fanout_vals,
    with_replacement,
    weight_t,
    indices_t,
    with_edge_properties,
    random_state,
    return_offsets=False,
    return_hops=True,
):
    result = [
        client.submit(
            _call_plc_uniform_neighbor_sample_legacy,
            session_id,
            input_graph._plc_graph[w],
            ddf[w][0],
            label_list,
            label_to_output_comm_rank,
            fanout_vals,
            with_replacement,
            weight_t=weight_t,
            with_edge_properties=with_edge_properties,
            # FIXME accept and properly transmute a numpy/cupy random state.
            random_state=hash((random_state, i)),
            workers=[w],
            allow_other_workers=False,
            pure=False,
            return_offsets=return_offsets,
            return_hops=return_hops,
        )
        for i, w in enumerate(Comms.get_workers())
    ]

    empty_df = (
        create_empty_df_with_edge_props(
            indices_t, weight_t, return_offsets=return_offsets
        )
        if with_edge_properties
        else create_empty_df(indices_t, weight_t)
    )

    if return_offsets:
        result = [delayed(lambda x: x, nout=2)(r) for r in result]
        ddf = dask_cudf.from_delayed(
            [r[0] for r in result], meta=empty_df[0], verify_meta=False
        ).persist()
        ddf_offsets = dask_cudf.from_delayed(
            [r[1] for r in result], meta=empty_df[1], verify_meta=False
        ).persist()
        wait(ddf)
        wait(ddf_offsets)
        wait([r.release() for r in result])
        return ddf, ddf_offsets
    else:
        ddf = dask_cudf.from_delayed(result, meta=empty_df, verify_meta=False).persist()
        wait(ddf)
        wait([r.release() for r in result])
        return ddf


def _mg_call_plc_uniform_neighbor_sample(
    client,
    session_id,
    input_graph,
    ddf,
    keep_batches_together,
    min_batch_id,
    max_batch_id,
    fanout_vals,
    with_replacement,
    weight_t,
    indices_t,
    with_edge_properties,
    random_state,
    return_offsets=False,
<<<<<<< HEAD
    unique_sources=False,
    carry_over_sources=False,
=======
    return_hops=True,
    prior_sources_behavior=None,
>>>>>>> 4535d388
    deduplicate_sources=False,
):
    n_workers = None
    if keep_batches_together:
        n_workers = get_n_workers()

        if hasattr(min_batch_id, "compute"):
            min_batch_id = min_batch_id.compute()
        if hasattr(max_batch_id, "compute"):
            max_batch_id = max_batch_id.compute()

    result = [
        client.submit(
            _call_plc_uniform_neighbor_sample,
            session_id,
            input_graph._plc_graph[w],
            starts,
            keep_batches_together,
            n_workers,
            min_batch_id,
            max_batch_id,
            fanout_vals,
            with_replacement,
            weight_t=weight_t,
            with_edge_properties=with_edge_properties,
            # FIXME accept and properly transmute a numpy/cupy random state.
            random_state=hash((random_state, w)),
            return_offsets=return_offsets,
<<<<<<< HEAD
            unique_sources=unique_sources,
            carry_over_sources=carry_over_sources,
=======
            return_hops=return_hops,
            prior_sources_behavior=prior_sources_behavior,
>>>>>>> 4535d388
            deduplicate_sources=deduplicate_sources,
            allow_other_workers=False,
            pure=False,
        )
        for w, starts in ddf.items()
    ]
    del ddf

    empty_df = (
        create_empty_df_with_edge_props(
            indices_t, weight_t, return_offsets=return_offsets
        )
        if with_edge_properties
        else create_empty_df(indices_t, weight_t)
    )

    wait(result)

    if return_offsets:
        result_split = [delayed(lambda x: x, nout=2)(r) for r in result]
        ddf = dask_cudf.from_delayed(
            [r[0] for r in result_split], meta=empty_df[0], verify_meta=False
        ).persist()
        ddf_offsets = dask_cudf.from_delayed(
            [r[1] for r in result_split], meta=empty_df[1], verify_meta=False
        ).persist()

        wait([ddf, ddf_offsets])
        wait([r.release() for r in result_split])
        wait([r.release() for r in result])

        del result

        return ddf, ddf_offsets
    else:
        ddf = dask_cudf.from_delayed(result, meta=empty_df, verify_meta=False).persist()

        wait(ddf)
        wait([r.release() for r in result])
        del result

        return ddf


def _uniform_neighbor_sample_legacy(
    input_graph: Graph,
    start_list: Sequence,
    fanout_vals: List[int],
    with_replacement: bool = True,
    with_edge_properties: bool = False,
    batch_id_list: Sequence = None,
    label_list: Sequence = None,
    label_to_output_comm_rank: bool = None,
    random_state: int = None,
    return_offsets: bool = False,
    return_hops: bool = False,
    _multiple_clients: bool = False,
) -> Union[dask_cudf.DataFrame, Tuple[dask_cudf.DataFrame, dask_cudf.DataFrame]]:
    warnings.warn(
        "The batch_id_list, label_list, and label_to_output_comm_rank "
        "parameters are deprecated.  Consider using with_batch_ids, "
        "keep_batches_together, min_batch_id, and max_batch_id instead."
    )

    if isinstance(start_list, int):
        start_list = [start_list]

    if isinstance(start_list, list):
        start_list = cudf.Series(
            start_list,
            dtype=input_graph.edgelist.edgelist_df[
                input_graph.renumber_map.renumbered_src_col_name
            ].dtype,
        )

    elif with_edge_properties and batch_id_list is None:
        batch_id_list = cudf.Series(cp.zeros(len(start_list), dtype="int32"))

    # fanout_vals must be a host array!
    # FIXME: ensure other sequence types (eg. cudf Series) can be handled.
    if isinstance(fanout_vals, list):
        fanout_vals = numpy.asarray(fanout_vals, dtype="int32")
    else:
        raise TypeError("fanout_vals must be a list, " f"got: {type(fanout_vals)}")

    if "value" in input_graph.edgelist.edgelist_df:
        weight_t = input_graph.edgelist.edgelist_df["value"].dtype
    else:
        weight_t = "float32"

    if "_SRC_" in input_graph.edgelist.edgelist_df:
        indices_t = input_graph.edgelist.edgelist_df["_SRC_"].dtype
    elif src_n in input_graph.edgelist.edgelist_df:
        indices_t = input_graph.edgelist.edgelist_df[src_n].dtype
    else:
        indices_t = numpy.int32

    start_list = start_list.rename(start_col_name)
    if batch_id_list is not None:
        batch_id_list = batch_id_list.rename(batch_col_name)
        if hasattr(start_list, "compute"):
            # mg input
            start_list = start_list.to_frame()
            batch_id_list = batch_id_list.to_frame()
            ddf = start_list.merge(
                batch_id_list,
                how="left",
                left_index=True,
                right_index=True,
            )
        else:
            # sg input
            ddf = cudf.concat(
                [
                    start_list,
                    batch_id_list,
                ],
                axis=1,
            )
    else:
        ddf = start_list.to_frame()

    if input_graph.renumbered:
        ddf = input_graph.lookup_internal_vertex_id(ddf, column_name=start_col_name)

    if hasattr(ddf, "compute"):
        ddf = get_distributed_data(ddf)
        wait(ddf)
        ddf = ddf.worker_to_parts
    else:
        splits = cp.array_split(cp.arange(len(ddf)), len(Comms.get_workers()))
        ddf = {w: [ddf.iloc[splits[i]]] for i, w in enumerate(Comms.get_workers())}

    client = get_client()
    session_id = Comms.get_session_id()
    if _multiple_clients:
        # Distributed centralized lock to allow
        # two disconnected processes (clients) to coordinate a lock
        # https://docs.dask.org/en/stable/futures.html?highlight=lock#distributed.Lock
        lock = Lock("plc_graph_access")
        if lock.acquire(timeout=100):
            try:
                ddf = _mg_call_plc_uniform_neighbor_sample_legacy(
                    client=client,
                    session_id=session_id,
                    input_graph=input_graph,
                    ddf=ddf,
                    label_list=label_list,
                    label_to_output_comm_rank=label_to_output_comm_rank,
                    fanout_vals=fanout_vals,
                    with_replacement=with_replacement,
                    weight_t=weight_t,
                    indices_t=indices_t,
                    with_edge_properties=with_edge_properties,
                    random_state=random_state,
                    return_offsets=return_offsets,
                    return_hops=return_hops,
                )
            finally:
                lock.release()
        else:
            raise RuntimeError(
                "Failed to acquire lock(plc_graph_access) while trying to sampling"
            )
    else:
        ddf = _mg_call_plc_uniform_neighbor_sample_legacy(
            client=client,
            session_id=session_id,
            input_graph=input_graph,
            ddf=ddf,
            label_list=label_list,
            label_to_output_comm_rank=label_to_output_comm_rank,
            fanout_vals=fanout_vals,
            with_replacement=with_replacement,
            weight_t=weight_t,
            indices_t=indices_t,
            with_edge_properties=with_edge_properties,
            random_state=random_state,
            return_offsets=return_offsets,
            return_hops=return_hops,
        )

    if return_offsets:
        ddf, offsets_ddf = ddf
    if input_graph.renumbered:
        ddf = input_graph.unrenumber(ddf, "sources", preserve_order=True)
        ddf = input_graph.unrenumber(ddf, "destinations", preserve_order=True)

    if return_offsets:
        return ddf, offsets_ddf

    return ddf


uniform_neighbor_sample_legacy = deprecated_warning_wrapper(
    _uniform_neighbor_sample_legacy
)


def uniform_neighbor_sample(
    input_graph: Graph,
    start_list: Sequence,
    fanout_vals: List[int],
    with_replacement: bool = True,
    with_edge_properties: bool = False,
    batch_id_list: Sequence = None,  # deprecated
    label_list: Sequence = None,  # deprecated
    label_to_output_comm_rank: bool = None,  # deprecated
    with_batch_ids: bool = False,
    keep_batches_together=False,
    min_batch_id=None,
    max_batch_id=None,
    random_state: int = None,
    return_offsets: bool = False,
<<<<<<< HEAD
    unique_sources: bool = False,
    carry_over_sources: bool = False,
=======
    return_hops: bool = True,
    prior_sources_behavior: str = None,
>>>>>>> 4535d388
    deduplicate_sources: bool = False,
    _multiple_clients: bool = False,
) -> Union[dask_cudf.DataFrame, Tuple[dask_cudf.DataFrame, dask_cudf.DataFrame]]:
    """
    Does neighborhood sampling, which samples nodes from a graph based on the
    current node's neighbors, with a corresponding fanout value at each hop.

    Parameters
    ----------
    input_graph : cugraph.Graph
        cuGraph graph, which contains connectivity information as dask cudf
        edge list dataframe

    start_list : int, list, cudf.Series, or dask_cudf.Series (int32 or int64)
        a list of starting vertices for sampling

    fanout_vals : list
        List of branching out (fan-out) degrees per starting vertex for each
        hop level.

    with_replacement: bool, optional (default=True)
        Flag to specify if the random sampling is done with replacement

    with_edge_properties: bool, optional (default=False)
        Flag to specify whether to return edge properties (weight, edge id,
        edge type, batch id, hop id) with the sampled edges.

    batch_id_list: cudf.Series or dask_cudf.Series (int32), optional (default=None)
        Deprecated.
        List of batch ids that will be returned with the sampled edges if
        with_edge_properties is set to True.

    label_list: cudf.Series or dask_cudf.Series (int32), optional (default=None)
        Deprecated.
        List of unique batch id labels.  Used along with
        label_to_output_comm_rank to assign batch ids to GPUs.

    label_to_out_comm_rank: cudf.Series or dask_cudf.Series (int32),
    optional (default=None)
        Deprecated.
        List of output GPUs (by rank) corresponding to batch
        id labels in the label list.  Used to assign each batch
        id to a GPU.
        Must be in ascending order (i.e. [0, 0, 1, 2]).

    with_batch_ids: bool, optional (default=False)
        Flag to specify whether batch ids are present in the start_list

    keep_batches_together: bool (optional, default=False)
        If True, will ensure that the returned samples for each batch are on the
        same partition.

    min_batch_id: int (optional, default=None)
        Required for the keep_batches_together option.  The minimum batch id.

    max_batch_id: int (optional, default=None)
        Required for the keep_batches_together option.  The maximum batch id.

    random_state: int, optional
        Random seed to use when making sampling calls.

    return_offsets: bool, optional (default=False)
        Whether to return the sampling results with batch ids
        included as one dataframe, or to instead return two
        dataframes, one with sampling results and one with
        batch ids and their start offsets per rank.

<<<<<<< HEAD
    unique_sources: bool, optional (default=False)
        Whether to ensure that sources do not reappear as sources in
        future hops.

    carry_over_sources: bool, optional (default=False)
        Whether to carry over previous sources into future hops.
=======
    return_hops: bool, optional (default=True)
        Whether to return the sampling results with hop ids
        corresponding to the hop where the edge appeared.
        Defaults to True.

    prior_sources_behavior: str (Optional)
        Options are "carryover", and "exclude".
        Default will leave the source list as-is.
        Carryover will carry over sources from previous hops to the
        current hop.
        Exclude will exclude sources from previous hops from reappearing
        as sources in future hops.
>>>>>>> 4535d388

    deduplicate_sources: bool, optional (default=False)
        Whether to first deduplicate the list of possible sources
        from the previous destinations before performing next
        hop.

    _multiple_clients: bool, optional (default=False)
        internal flag to ensure sampling works with multiple dask clients
        set to True to prevent hangs in multi-client environment

    Returns
    -------
    result : dask_cudf.DataFrame or Tuple[dask_cudf.DataFrame, dask_cudf.DataFrame]
        GPU distributed data frame containing several dask_cudf.Series

        If with_edge_properties=True:
            ddf['sources']: dask_cudf.Series
                Contains the source vertices from the sampling result
            ddf['destinations']: dask_cudf.Series
                Contains the destination vertices from the sampling result
            ddf['indices']: dask_cudf.Series
                Contains the indices from the sampling result for path
                reconstruction

        If with_edge_properties=False:
            If return_offsets=False:
                df['sources']: dask_cudf.Series
                    Contains the source vertices from the sampling result
                df['destinations']: dask_cudf.Series
                    Contains the destination vertices from the sampling result
                df['edge_weight']: dask_cudf.Series
                    Contains the edge weights from the sampling result
                df['edge_id']: dask_cudf.Series
                    Contains the edge ids from the sampling result
                df['edge_type']: dask_cudf.Series
                    Contains the edge types from the sampling result
                df['batch_id']: dask_cudf.Series
                    Contains the batch ids from the sampling result
                df['hop_id']: dask_cudf.Series
                    Contains the hop ids from the sampling result

            If return_offsets=True:
                df['sources']: cudf.Series
                    Contains the source vertices from the sampling result
                df['destinations']: cudf.Series
                    Contains the destination vertices from the sampling result
                df['edge_weight']: cudf.Series
                    Contains the edge weights from the sampling result
                df['edge_id']: cudf.Series
                    Contains the edge ids from the sampling result
                df['edge_type']: cudf.Series
                    Contains the edge types from the sampling result
                df['hop_id']: cudf.Series
                    Contains the hop ids from the sampling result

                offsets_df['batch_id']: cudf.Series
                    Contains the batch ids from the sampling result
                offsets_df['offsets']: cudf.Series
                    Contains the offsets of each batch in the sampling result
    """

    if (
        batch_id_list is not None
        or label_list is not None
        or label_to_output_comm_rank is not None
    ):
<<<<<<< HEAD
        if unique_sources or deduplicate_sources or carry_over_sources:
=======
        if prior_sources_behavior or deduplicate_sources:
>>>>>>> 4535d388
            raise ValueError(
                "unique sources, carry_over_sources, and deduplicate_sources"
                " are not supported with batch_id_list, label_list, and"
                " label_to_output_comm_rank.  Consider using with_batch_ids"
                " and keep_batches_together instead."
            )

        return uniform_neighbor_sample_legacy(
            input_graph,
            start_list,
            fanout_vals,
            with_replacement=with_replacement,
            with_edge_properties=with_edge_properties,
            batch_id_list=batch_id_list,
            label_list=label_list,
            label_to_output_comm_rank=label_to_output_comm_rank,
            random_state=random_state,
            return_offsets=return_offsets,
            return_hops=return_hops,
            _multiple_clients=_multiple_clients,
        )

    if isinstance(start_list, int):
        start_list = [start_list]

    if isinstance(start_list, list):
        start_list = cudf.Series(
            start_list,
            dtype=input_graph.edgelist.edgelist_df[
                input_graph.renumber_map.renumbered_src_col_name
            ].dtype,
        )
    elif with_edge_properties and not with_batch_ids:
        if isinstance(start_list, (cudf.DataFrame, dask_cudf.DataFrame)):
            raise ValueError("expected 1d input for start list without batch ids")

        start_list = start_list.to_frame()
        if isinstance(start_list, dask_cudf.DataFrame):
            start_list = start_list.map_partitions(
                lambda df: df.assign(
                    **{batch_id_n: cudf.Series(cp.zeros(len(df), dtype="int32"))}
                )
            ).persist()
        else:
            start_list = start_list.reset_index(drop=True).assign(
                **{batch_id_n: cudf.Series(cp.zeros(len(start_list), dtype="int32"))}
            )

    if keep_batches_together and min_batch_id is None:
        raise ValueError(
            "must provide min_batch_id if using keep_batches_together option"
        )
    if keep_batches_together and max_batch_id is None:
        raise ValueError(
            "must provide max_batch_id if using keep_batches_together option"
        )

    # fanout_vals must be a host array!
    # FIXME: ensure other sequence types (eg. cudf Series) can be handled.
    if isinstance(fanout_vals, list):
        fanout_vals = numpy.asarray(fanout_vals, dtype="int32")
    else:
        raise TypeError("fanout_vals must be a list, " f"got: {type(fanout_vals)}")

    if "value" in input_graph.edgelist.edgelist_df:
        weight_t = input_graph.edgelist.edgelist_df["value"].dtype
    else:
        weight_t = "float32"

    if "_SRC_" in input_graph.edgelist.edgelist_df:
        indices_t = input_graph.edgelist.edgelist_df["_SRC_"].dtype
    elif src_n in input_graph.edgelist.edgelist_df:
        indices_t = input_graph.edgelist.edgelist_df[src_n].dtype
    else:
        indices_t = numpy.int32

    if isinstance(start_list, (cudf.Series, dask_cudf.Series)):
        start_list = start_list.rename(start_col_name)
        ddf = start_list.to_frame()
    else:
        ddf = start_list
        columns = ddf.columns
        ddf = ddf.rename(
            columns={columns[0]: start_col_name, columns[-1]: batch_col_name}
        )

    if input_graph.renumbered:
        ddf = input_graph.lookup_internal_vertex_id(ddf, column_name=start_col_name)

    client = get_client()
    session_id = Comms.get_session_id()
    n_workers = get_n_workers()

    if isinstance(ddf, cudf.DataFrame):
        ddf = dask_cudf.from_cudf(ddf, npartitions=n_workers)

    ddf = ddf.repartition(npartitions=n_workers)
    ddf = persist_dask_df_equal_parts_per_worker(ddf, client)
    ddf = get_persisted_df_worker_map(ddf, client)

    if _multiple_clients:
        # Distributed centralized lock to allow
        # two disconnected processes (clients) to coordinate a lock
        # https://docs.dask.org/en/stable/futures.html?highlight=lock#distributed.Lock
        lock = Lock("plc_graph_access")
        if lock.acquire(timeout=100):
            try:
                ddf = _mg_call_plc_uniform_neighbor_sample(
                    client=client,
                    session_id=session_id,
                    input_graph=input_graph,
                    ddf=ddf,
                    keep_batches_together=keep_batches_together,
                    min_batch_id=min_batch_id,
                    max_batch_id=max_batch_id,
                    fanout_vals=fanout_vals,
                    with_replacement=with_replacement,
                    weight_t=weight_t,
                    indices_t=indices_t,
                    with_edge_properties=with_edge_properties,
                    random_state=random_state,
                    return_offsets=return_offsets,
<<<<<<< HEAD
                    unique_sources=unique_sources,
                    carry_over_sources=carry_over_sources,
=======
                    return_hops=return_hops,
                    prior_sources_behavior=prior_sources_behavior,
>>>>>>> 4535d388
                    deduplicate_sources=deduplicate_sources,
                )
            finally:
                lock.release()
        else:
            raise RuntimeError(
                "Failed to acquire lock(plc_graph_access) while trying to sampling"
            )
    else:
        ddf = _mg_call_plc_uniform_neighbor_sample(
            client=client,
            session_id=session_id,
            input_graph=input_graph,
            ddf=ddf,
            keep_batches_together=keep_batches_together,
            min_batch_id=min_batch_id,
            max_batch_id=max_batch_id,
            fanout_vals=fanout_vals,
            with_replacement=with_replacement,
            weight_t=weight_t,
            indices_t=indices_t,
            with_edge_properties=with_edge_properties,
            random_state=random_state,
            return_offsets=return_offsets,
<<<<<<< HEAD
            unique_sources=unique_sources,
            carry_over_sources=carry_over_sources,
=======
            return_hops=return_hops,
            prior_sources_behavior=prior_sources_behavior,
>>>>>>> 4535d388
            deduplicate_sources=deduplicate_sources,
        )

    if return_offsets:
        ddf, offsets_ddf = ddf
    if input_graph.renumbered:
        ddf = input_graph.unrenumber(ddf, "sources", preserve_order=True)
        ddf = input_graph.unrenumber(ddf, "destinations", preserve_order=True)

    if return_offsets:
        return ddf, offsets_ddf

    return ddf<|MERGE_RESOLUTION|>--- conflicted
+++ resolved
@@ -184,13 +184,8 @@
     with_edge_properties,
     random_state=None,
     return_offsets=False,
-<<<<<<< HEAD
-    unique_sources=False,
-    carry_over_sources=False,
-=======
     return_hops=True,
     prior_sources_behavior=None,
->>>>>>> 4535d388
     deduplicate_sources=False,
 ):
     st_x = st_x[0]
@@ -217,15 +212,9 @@
         with_edge_properties=with_edge_properties,
         batch_id_list=batch_id_list_x,
         random_state=random_state,
-<<<<<<< HEAD
-        unique_sources=unique_sources,
-        carry_over_sources=carry_over_sources,
-        deduplicate_sources=deduplicate_sources,
-=======
         prior_sources_behavior=prior_sources_behavior,
         deduplicate_sources=deduplicate_sources,
         return_hops=return_hops,
->>>>>>> 4535d388
     )
     return convert_to_cudf(
         cp_arrays, weight_t, with_edge_properties, return_offsets=return_offsets
@@ -348,13 +337,8 @@
     with_edge_properties,
     random_state,
     return_offsets=False,
-<<<<<<< HEAD
-    unique_sources=False,
-    carry_over_sources=False,
-=======
     return_hops=True,
     prior_sources_behavior=None,
->>>>>>> 4535d388
     deduplicate_sources=False,
 ):
     n_workers = None
@@ -383,13 +367,8 @@
             # FIXME accept and properly transmute a numpy/cupy random state.
             random_state=hash((random_state, w)),
             return_offsets=return_offsets,
-<<<<<<< HEAD
-            unique_sources=unique_sources,
-            carry_over_sources=carry_over_sources,
-=======
             return_hops=return_hops,
             prior_sources_behavior=prior_sources_behavior,
->>>>>>> 4535d388
             deduplicate_sources=deduplicate_sources,
             allow_other_workers=False,
             pure=False,
@@ -604,13 +583,8 @@
     max_batch_id=None,
     random_state: int = None,
     return_offsets: bool = False,
-<<<<<<< HEAD
-    unique_sources: bool = False,
-    carry_over_sources: bool = False,
-=======
     return_hops: bool = True,
     prior_sources_behavior: str = None,
->>>>>>> 4535d388
     deduplicate_sources: bool = False,
     _multiple_clients: bool = False,
 ) -> Union[dask_cudf.DataFrame, Tuple[dask_cudf.DataFrame, dask_cudf.DataFrame]]:
@@ -678,14 +652,6 @@
         dataframes, one with sampling results and one with
         batch ids and their start offsets per rank.
 
-<<<<<<< HEAD
-    unique_sources: bool, optional (default=False)
-        Whether to ensure that sources do not reappear as sources in
-        future hops.
-
-    carry_over_sources: bool, optional (default=False)
-        Whether to carry over previous sources into future hops.
-=======
     return_hops: bool, optional (default=True)
         Whether to return the sampling results with hop ids
         corresponding to the hop where the edge appeared.
@@ -698,7 +664,6 @@
         current hop.
         Exclude will exclude sources from previous hops from reappearing
         as sources in future hops.
->>>>>>> 4535d388
 
     deduplicate_sources: bool, optional (default=False)
         Whether to first deduplicate the list of possible sources
@@ -765,11 +730,7 @@
         or label_list is not None
         or label_to_output_comm_rank is not None
     ):
-<<<<<<< HEAD
-        if unique_sources or deduplicate_sources or carry_over_sources:
-=======
         if prior_sources_behavior or deduplicate_sources:
->>>>>>> 4535d388
             raise ValueError(
                 "unique sources, carry_over_sources, and deduplicate_sources"
                 " are not supported with batch_id_list, label_list, and"
@@ -892,13 +853,8 @@
                     with_edge_properties=with_edge_properties,
                     random_state=random_state,
                     return_offsets=return_offsets,
-<<<<<<< HEAD
-                    unique_sources=unique_sources,
-                    carry_over_sources=carry_over_sources,
-=======
                     return_hops=return_hops,
                     prior_sources_behavior=prior_sources_behavior,
->>>>>>> 4535d388
                     deduplicate_sources=deduplicate_sources,
                 )
             finally:
@@ -923,13 +879,8 @@
             with_edge_properties=with_edge_properties,
             random_state=random_state,
             return_offsets=return_offsets,
-<<<<<<< HEAD
-            unique_sources=unique_sources,
-            carry_over_sources=carry_over_sources,
-=======
             return_hops=return_hops,
             prior_sources_behavior=prior_sources_behavior,
->>>>>>> 4535d388
             deduplicate_sources=deduplicate_sources,
         )
 
