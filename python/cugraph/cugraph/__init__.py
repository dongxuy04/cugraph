--- conflicted
+++ resolved
@@ -120,10 +120,6 @@
 
 from cugraph import exceptions
 
-<<<<<<< HEAD
 from cugraph import datasets
 
-__version__ = "23.08.00"
-=======
-__version__ = "23.10.00"
->>>>>>> 4951f04b
+__version__ = "23.10.00"