--- conflicted
+++ resolved
@@ -37,8 +37,8 @@
 # =============================================================================
 # Parameters
 # =============================================================================
-RMM_MANAGED_MEMORY_OPTIONS = [False, True]
-RMM_POOL_ALLOCATOR_OPTIONS = [False, True]
+RMM_MANAGED_MEMORY_OPTIONS = [False]  # False is the default parameter
+RMM_POOL_ALLOCATOR_OPTIONS = [False]  # False is the default parameter
 DIRECTED_GRAPH_OPTIONS = [False, True]
 DEFAULT_EPSILON = 0.0001
 IMPLEMENTATION_OPTIONS = ['default', 'gunrock']
@@ -225,7 +225,6 @@
     epsilon : floating point
         indicates relative error tolerated
 
-<<<<<<< HEAD
     Returns
     -------
     close : bool
@@ -234,14 +233,6 @@
     """
     close = np.isclose(result, expected, rtol=epsilon)
     return close
-=======
-    for i in range(len(scores)):
-        if (scores['cu'][i] < (scores['nx'][i] * (1 - epsilon)) or
-           scores['cu'][i] > (scores['nx'][i] * (1 + epsilon))):
-            err = err + 1
-            print('ERROR: cu = {}, nx = {}'.format(scores['cu'].iloc[i],
-                                                   scores['nx'].iloc[i]))
->>>>>>> 631bbaa1
 
 
 # NOTE: We assume that both cugraph and networkx are generating dicts with
@@ -355,15 +346,6 @@
                                                seed=subset_seed)
     compare_scores(cu_bc, nx_bc)
 
-<<<<<<< HEAD
-=======
-    for i in range(len(scores)):
-        if (scores['cu'][i] < (scores['nx'][i] * (1 - epsilon)) or
-           scores['cu'][i] > (scores['nx'][i] * (1 + epsilon))):
-            err = err + 1
-            print('ERROR: cu = {}, nx = {}'.format(scores['cu'].iloc[i],
-                                                   scores['nx'].iloc[i]))
->>>>>>> 631bbaa1
 
 @pytest.mark.parametrize('managed, pool',
                          list(product(RMM_MANAGED_MEMORY_OPTIONS,
