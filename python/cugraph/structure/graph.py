--- conflicted
+++ resolved
@@ -13,24 +13,15 @@
 
 from cugraph.structure import graph_new_wrapper
 from cugraph.structure.symmetrize import symmetrize
-<<<<<<< HEAD
-from cugraph.structure.renumber import renumber as rnb
-from cugraph.structure.renumber import renumber_from_cudf as multi_rnb
-from cugraph.dask.common.input_utils import (get_local_data,
-                                             get_mg_batch_data)
+from cugraph.structure.number_map import NumberMap
+from cugraph.dask.common.input_utils import (get_local_data, get_mg_batch_data)
 import cugraph.dask.common.mg_utils as mg_utils
 import cudf
 import dask_cudf
-import dask
-import numpy as np
-=======
-from cugraph.structure.number_map import NumberMap
-from cugraph.dask.common.input_utils import get_local_data
-import cudf
-import dask_cudf
->>>>>>> 8e3ee853
 import warnings
 import cugraph.comms.comms as Comms
+import dask # DBG
+import numpy as np # DBG
 
 from cugraph.structure import utils_wrapper
 
@@ -421,17 +412,14 @@
             else:
                 source_col, dest_col = symmetrize(source_col, dest_col)
 
-<<<<<<< HEAD
-        self.edgelist = Graph.EdgeList(source_col, dest_col, value_col,
-                                       renumber_map)
-        if self.mg_batch_enabled:
-            self._replicate_edgelist()
-=======
         self.edgelist = Graph.EdgeList(
             source_col, dest_col, value_col
         )
+
+        if self.mg_batch_enabled:
+            self._replicate_edgelist()
+
         self.renumber_map = renumber_map
->>>>>>> 8e3ee853
 
     def add_edge_list(self, source, destination, value=None):
         warnings.warn(
@@ -483,9 +471,6 @@
 
         if type(self) is Graph:
             raise Exception('Undirected distributed graph not supported')
-<<<<<<< HEAD
-        self.edgelist = self.EdgeList(input_ddf)
-=======
         if isinstance(input_ddf, dask_cudf.DataFrame):
             self.distributed = True
             self.local_data = None
@@ -506,7 +491,6 @@
                 self.renumbered = False
         else:
             raise Exception('input should be a dask_cudf dataFrame')
->>>>>>> 8e3ee853
 
     def compute_local_data(self, by, load_balance=True):
         """
@@ -583,14 +567,8 @@
             edgelist_df = self.unrenumber(edgelist_df, "dst")
 
         if type(self) is Graph:
-<<<<<<< HEAD
-            edgelist_df = self.edgelist.edgelist_df[self.edgelist.edgelist_df[
-                'src'] <= self.edgelist.edgelist_df['dst']].\
-                reset_index(drop=True)
-=======
             edgelist_df = edgelist_df[edgelist_df["src"] <= edgelist_df["dst"]]
             edgelist_df = edgelist_df.reset_index(drop=True)
->>>>>>> 8e3ee853
             self.edge_count = len(edgelist_df)
 
         return edgelist_df
@@ -741,28 +719,19 @@
                     self.adjlist.weights,
                 )
             else:
-<<<<<<< HEAD
-                off, ind, vals = graph_new_wrapper.\
-                    view_transposed_adj_list(self)
-            self.transposedadjlist = self.transposedAdjList(off, ind, vals)
-
-            if self.mg_batch_enabled:
-                self._replicate_transposed_adjlist()
-
-        return (self.transposedadjlist.offsets,
-                self.transposedadjlist.indices,
-                self.transposedadjlist.weights)
-=======
                 off, ind, vals = graph_new_wrapper.view_transposed_adj_list(
                     self
                 )
             self.transposedadjlist = self.transposedAdjList(off, ind, vals)
+
+            if self.mg_batch_enabled:
+                self._replicate_transposed_adjlist()
+
         return (
             self.transposedadjlist.offsets,
             self.transposedadjlist.indices,
             self.transposedadjlist.weights,
         )
->>>>>>> 8e3ee853
 
     def delete_adj_list(self):
         """
@@ -1026,12 +995,8 @@
         if self.distributed:
             raise Exception("Not supported for distributed graph")
         vertex_col, in_degree_col, out_degree_col = graph_new_wrapper._degrees(
-<<<<<<< HEAD
-            self)
-=======
             self
         )
->>>>>>> 8e3ee853
 
         df = cudf.DataFrame()
         df["vertex"] = vertex_col
