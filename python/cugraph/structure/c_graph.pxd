# Copyright (c) 2019, NVIDIA CORPORATION.
# Licensed under the Apache License, Version 2.0 (the "License");
# you may not use this file except in compliance with the License.
# You may obtain a copy of the License at
#
#     http://www.apache.org/licenses/LICENSE-2.0
#
# Unless required by applicable law or agreed to in writing, software
# distributed under the License is distributed on an "AS IS" BASIS,
# WITHOUT WARRANTIES OR CONDITIONS OF ANY KIND, either express or implied.
# See the License for the specific language governing permissions and
# limitations under the License.

# cython: profile=False
# distutils: language = c++
# cython: embedsignature = True
# cython: language_level = 3

from cudf._lib.cudf cimport *


cdef extern from "cugraph.h" namespace "cugraph":

    struct gdf_edge_list:
        gdf_column *src_indices
        gdf_column *dest_indices
        gdf_column *edge_data

    struct gdf_adj_list:
        gdf_column *offsets
        gdf_column *indices
        gdf_column *edge_data
        void get_vertex_identifiers(gdf_column *identifiers)
        void get_source_indices(gdf_column *indices)

    struct gdf_dynamic:
        void   *data

    ctypedef enum gdf_prop_type:
        GDF_PROP_UNDEF = 0
        GDF_PROP_FALSE
        GDF_PROP_TRUE

    struct Graph_properties:
        bool directed
        bool weighted
        bool multigraph
        bool bipartite
        bool tree
        gdf_prop_type has_negative_edges

    struct Graph:
        gdf_edge_list *edgeList
        gdf_adj_list *adjList
        gdf_adj_list *transposedAdjList
        gdf_dynamic  *dynAdjList
        Graph_properties *prop
        size_t numberOfVertices


    cdef void renumber_vertices(
        const gdf_column *src,
        const gdf_column *dst,
        gdf_column *src_renumbered,
        gdf_column *dst_renumbered,
        gdf_column *numbering_map) except +

    cdef void edge_list_view(
        Graph *graph,
        const gdf_column *source_indices,
        const gdf_column *destination_indices,
        const gdf_column *edge_data) except +
    cdef void add_edge_list(Graph *graph) except +
    cdef void delete_edge_list(Graph *graph) except +

    cdef void adj_list_view (
        Graph *graph,
        const gdf_column *offsets,
        const gdf_column *indices,
        const gdf_column *edge_data) except +
    cdef void add_adj_list(Graph *graph) except +
    cdef void delete_adj_list(Graph *graph) except +

<<<<<<< HEAD
    cdef gdf_error gdf_transposed_adj_list_view (
        gdf_graph *graph,
        const gdf_column *offsets,
        const gdf_column *indices,
        const gdf_column *edge_data) except +
    cdef gdf_error gdf_add_transposed_adj_list(gdf_graph *graph) except +
    cdef gdf_error gdf_delete_transposed_adj_list(gdf_graph *graph) except +
=======
    cdef void add_transposed_adj_list(Graph *graph) except +
    cdef void delete_transposed_adj_list(Graph *graph) except +
>>>>>>> ff56f21a

    cdef void get_two_hop_neighbors(
        Graph* graph,
        gdf_column* first,
        gdf_column* second) except +

    cdef void degree(
        Graph *graph,
        gdf_column *degree,
        int x) except +

    cdef void number_of_vertices(Graph *graph) except +<|MERGE_RESOLUTION|>--- conflicted
+++ resolved
@@ -81,18 +81,13 @@
     cdef void add_adj_list(Graph *graph) except +
     cdef void delete_adj_list(Graph *graph) except +
 
-<<<<<<< HEAD
-    cdef gdf_error gdf_transposed_adj_list_view (
-        gdf_graph *graph,
+    cdef void transposed_adj_list_view (
+        Graph *graph,
         const gdf_column *offsets,
         const gdf_column *indices,
         const gdf_column *edge_data) except +
-    cdef gdf_error gdf_add_transposed_adj_list(gdf_graph *graph) except +
-    cdef gdf_error gdf_delete_transposed_adj_list(gdf_graph *graph) except +
-=======
     cdef void add_transposed_adj_list(Graph *graph) except +
     cdef void delete_transposed_adj_list(Graph *graph) except +
->>>>>>> ff56f21a
 
     cdef void get_two_hop_neighbors(
         Graph* graph,
